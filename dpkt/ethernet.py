# $Id: ethernet.py 65 2010-03-26 02:53:51Z dugsong $
# -*- coding: utf-8 -*-
"""Ethernet II, LLC (802.3+802.2), LLC/SNAP, and Novell raw 802.3,
with automatic 802.1q, MPLS, PPPoE, and Cisco ISL decapsulation."""

import struct
from zlib import crc32

import dpkt
import llc

ETH_CRC_LEN = 4
ETH_HDR_LEN = 14

ETH_LEN_MIN = 64  # minimum frame length with CRC
ETH_LEN_MAX = 1518  # maximum frame length with CRC

ETH_MTU = (ETH_LEN_MAX - ETH_HDR_LEN - ETH_CRC_LEN)
ETH_MIN = (ETH_LEN_MIN - ETH_HDR_LEN - ETH_CRC_LEN)

# Ethernet payload types - http://standards.ieee.org/regauth/ethertype
<<<<<<< HEAD
ETH_TYPE_PUP = 0x0200  # PUP protocol
ETH_TYPE_IP = 0x0800  # IP protocol
ETH_TYPE_ARP = 0x0806  # address resolution protocol
ETH_TYPE_AOE = 0x88a2  # AoE protocol
ETH_TYPE_CDP = 0x2000  # Cisco Discovery Protocol
ETH_TYPE_DTP = 0x2004  # Cisco Dynamic Trunking Protocol
ETH_TYPE_REVARP = 0x8035  # reverse addr resolution protocol
ETH_TYPE_8021Q = 0x8100  # IEEE 802.1Q VLAN tagging
ETH_TYPE_IPX = 0x8137  # Internetwork Packet Exchange
ETH_TYPE_IP6 = 0x86DD  # IPv6 protocol
ETH_TYPE_PPP = 0x880B  # PPP
ETH_TYPE_MPLS = 0x8847  # MPLS
ETH_TYPE_MPLS_MCAST = 0x8848  # MPLS Multicast
ETH_TYPE_PPPoE_DISC = 0x8863  # PPP Over Ethernet Discovery Stage
ETH_TYPE_PPPoE = 0x8864  # PPP Over Ethernet Session Stage
ETH_TYPE_LLDP = 0x88CC  # Link Layer Discovery Protocol

=======
ETH_TYPE_PUP	= 0x0200		# PUP protocol
ETH_TYPE_IP	    = 0x0800		# IP protocol
ETH_TYPE_ARP	= 0x0806		# address resolution protocol
ETH_TYPE_AOE	= 0x88a2		# AoE protocol
ETH_TYPE_CDP	= 0x2000		# Cisco Discovery Protocol
ETH_TYPE_DTP	= 0x2004		# Cisco Dynamic Trunking Protocol
ETH_TYPE_REVARP	= 0x8035		# reverse addr resolution protocol
ETH_TYPE_8021Q	= 0x8100		# IEEE 802.1Q VLAN tagging
ETH_TYPE_IPX	= 0x8137		# Internetwork Packet Exchange
ETH_TYPE_IP6	= 0x86DD		# IPv6 protocol
ETH_TYPE_PPP	= 0x880B		# PPP
ETH_TYPE_MPLS	= 0x8847		# MPLS
ETH_TYPE_MPLS_MCAST	= 0x8848	# MPLS Multicast
ETH_TYPE_PPPoE_DISC	= 0x8863	# PPP Over Ethernet Discovery Stage
ETH_TYPE_PPPoE		= 0x8864	# PPP Over Ethernet Session Stage
ETH_TYPE_LLDP   = 0x88CC        #Link Layer Discovery Protocol
ETH_TYPE_TEB    = 0x6558  # Transparent Ethernet Bridging

# MPLS label stack fields
MPLS_LABEL_MASK	= 0xfffff000
MPLS_QOS_MASK	= 0x00000e00
MPLS_TTL_MASK	= 0x000000ff
MPLS_LABEL_SHIFT= 12
MPLS_QOS_SHIFT	= 9
MPLS_TTL_SHIFT	= 0
MPLS_STACK_BOTTOM=0x0100
>>>>>>> 3fae9b82

class Ethernet(dpkt.Packet):
    __hdr__ = (
        ('dst', '6s', ''),
        ('src', '6s', ''),
        ('type', 'H', ETH_TYPE_IP)
    )
    _typesw = {}
    _typesw_rev = {}  # reverse mapping

    def __init__(self, *args, **kwargs):
        dpkt.Packet.__init__(self, *args, **kwargs)
        # if data was given in kwargs, try to unpack it
        if self.data and isinstance(self.data, basestring):
            self._unpack_data(self.data)

    def _unpack_data(self, buf):
        if self.type == ETH_TYPE_8021Q:
            self.vlan_tags = []

            # support up to 2 tags (double tagging aka QinQ)
            for _ in range(2):
                tag = VLANtag8021Q(buf)
                buf = buf[tag.__hdr_len__:]
                self.vlan_tags.append(tag)
                self.type = tag.type
                if self.type != ETH_TYPE_8021Q:
                    break
            # backward compatibility, use the 1st tag
            self.vlanid, self.priority, self.cfi = self.vlan_tags[0].as_tuple()

        elif self.type == ETH_TYPE_MPLS or self.type == ETH_TYPE_MPLS_MCAST:
            self.labels = []  # old list containing labels as tuples
            self.mpls_labels = []  # new list containing labels as instances of MPLSlabel

            # XXX - max # of labels is undefined, just use 24
            for i in range(24):
                lbl = MPLSlabel(buf)
                buf = buf[lbl.__hdr_len__:]
                self.mpls_labels.append(lbl)
                self.labels.append(lbl.as_tuple())
                if lbl.s:  # bottom of stack
                    break
            self.type = ETH_TYPE_IP

        try:
            self.data = self._typesw[self.type](buf)
            setattr(self, self.data.__class__.__name__.lower(), self.data)
        except (KeyError, dpkt.UnpackError):
            self.data = buf

    def unpack(self, buf):
        dpkt.Packet.unpack(self, buf)
        if self.type > 1500:
            # Ethernet II
            self._unpack_data(self.data)

        elif (self.dst.startswith('\x01\x00\x0c\x00\x00') or
              self.dst.startswith('\x03\x00\x0c\x00\x00')):
            # Cisco ISL
            tag = VLANtagISL(buf)
            buf = buf[tag.__hdr_len__:]
            self.vlan_tags = [tag]
            self.vlan = tag.id  # backward compatibility
            self.unpack(buf)

        elif self.data.startswith('\xff\xff'):
            # Novell "raw" 802.3
            self.type = ETH_TYPE_IPX
            self.data = self.ipx = self._typesw[ETH_TYPE_IPX](self.data[2:])

        else:
            # IEEE 802.3 Ethernet - LLC
            # try to unpack FCS here; we follow the same heuristic approach as Wireshark:
            # if the upper layer len(self.data) can be fully decoded and returns its size,
            # and there's a difference with size in the Eth header, then assume the last
            # 4 bytes is the FCS and remaining bytes are a trailer.
            eth_len = self.type
            if len(self.data) > eth_len:
                tail_len = len(self.data) - eth_len
                if tail_len >= 4:
                    self.fcs = struct.unpack('>I', self.data[-4:])[0]
                    self.trailer = self.data[eth_len:-4]
            self.data = self.llc = llc.LLC(self.data[:eth_len])

    def pack_hdr(self):
        tags_buf = ''
        new_type = self.type
        is_isl = False  # ISL wraps Ethernet, this determines order of packing

        # initial type is based on next layer, pointed by self.data;
        # try to find an ETH_TYPE matching the data class
        if isinstance(self.data, dpkt.Packet):
            new_type = self._typesw_rev.get(self.data.__class__, new_type)

        if getattr(self, 'mpls_labels', None):
            # mark all labels with s=0, last one with s=1
            for lbl in self.mpls_labels:
                lbl.s = 0
            lbl.s = 1

            # set encapsulation type
            if not (self.type == ETH_TYPE_MPLS or self.type == ETH_TYPE_MPLS_MCAST):
                new_type = ETH_TYPE_MPLS
            tags_buf = ''.join(lbl.pack_hdr() for lbl in self.mpls_labels)

        elif getattr(self, 'vlan_tags', None):
            # set encapsulation types
            t1 = self.vlan_tags[0]
            if len(self.vlan_tags) == 1:
                if isinstance(t1, VLANtag8021Q):
                    t1.type = self.type
                    new_type = ETH_TYPE_8021Q
                elif isinstance(t1, VLANtagISL):
                    t1.type = 0  # 0 means Ethernet
                    is_isl = True
            elif len(self.vlan_tags) == 2:
                t2 = self.vlan_tags[1]
                if isinstance(t1, VLANtag8021Q) and isinstance(t2, VLANtag8021Q):
                    t2.type = self.type
                    new_type = t1.type = ETH_TYPE_8021Q
            else:
                raise dpkt.PackError('maximum is 2 VLAN tags per Ethernet frame')
            tags_buf = ''.join(tag.pack_hdr() for tag in self.vlan_tags)

        # if self.data is LLC then this is IEEE 802.3 Ethernet and self.type
        # then actually encodes the length of data
        if isinstance(self.data, llc.LLC):
            new_type = len(self.data)

        hdr_buf = dpkt.Packet.pack_hdr(self)[:-2] + struct.pack('>H', new_type)
        if not is_isl:
            return hdr_buf + tags_buf
        else:
            return tags_buf + hdr_buf

    def __str__(self):
        tail = ''
        if isinstance(self.data, llc.LLC):
            if hasattr(self, 'fcs'):
                if self.fcs:
                    fcs = self.fcs
                else:
                    # if fcs field is present but 0/None, then compute it and add to the tail
                    fcs_buf = self.pack_hdr() + str(self.data) + getattr(self, 'trailer', '')
                    # if ISL header is present, exclude it from the calculation
                    if getattr(self, 'vlan_tags', None):
                        if isinstance(self.vlan_tags[0], VLANtagISL):
                            fcs_buf = fcs_buf[VLANtagISL.__hdr_len__:]
                    revcrc = crc32(fcs_buf) & 0xffffffff
                    fcs = struct.unpack('<I', struct.pack('>I', revcrc))[0]  # bswap32
                tail = getattr(self, 'trailer', '') + struct.pack('>I', fcs)
        return dpkt.Packet.__str__(self) + tail

    def __len__(self):
        tags = getattr(self, 'mpls_labels', []) + getattr(self, 'vlan_tags', [])
        _len = dpkt.Packet.__len__(self) + sum(t.__hdr_len__ for t in tags)
        if isinstance(self.data, llc.LLC) and hasattr(self, 'fcs'):
            _len += len(getattr(self, 'trailer', '')) + 4
        return _len

    @classmethod
    def set_type(cls, t, pktclass):
        cls._typesw[t] = pktclass
        cls._typesw_rev[pktclass] = t

    @classmethod
    def get_type(cls, t):
        return cls._typesw[t]

    @classmethod
    def get_type_rev(cls, k):
        return cls._typesw_rev[k]


# XXX - auto-load Ethernet dispatch table from ETH_TYPE_* definitions
def __load_types():
    g = globals()
    for k, v in g.iteritems():
        if k.startswith('ETH_TYPE_'):
            name = k[9:]
            modname = name.lower()
            try:
                mod = __import__(modname, g)
                Ethernet.set_type(v, getattr(mod, name))
            except (ImportError, AttributeError):
                continue

if not Ethernet._typesw:
    __load_types()


# Misc protocols


class MPLSlabel(dpkt.Packet):
    """A single entry in MPLS label stack"""

    __hdr__ = (
        ('_val_exp_s_ttl', 'I', 0),
    )
    # field names are according to RFC3032

    def unpack(self, buf):
        dpkt.Packet.unpack(self, buf)
        self.val = (self._val_exp_s_ttl & 0xfffff000) >> 12  # label value, 20 bits
        self.exp = (self._val_exp_s_ttl & 0x00000e00) >> 9   # experimental use, 3 bits
        self.s = (self._val_exp_s_ttl & 0x00000100) >> 8     # bottom of stack flag, 1 bit
        self.ttl = self._val_exp_s_ttl & 0x000000ff          # time to live, 8 bits
        self.data = ''

    def pack_hdr(self):
        self._val_exp_s_ttl = (
            ((self.val & 0xfffff) << 12) |
            ((self.exp & 7) << 9) |
            ((self.s & 1) << 8) |
            ((self.ttl & 0xff))
        )
        return dpkt.Packet.pack_hdr(self)

    def as_tuple(self):  # backward-compatible representation
        return (self.val, self.exp, self.ttl)


class VLANtag8021Q(dpkt.Packet):
    """IEEE 802.1q VLAN tag"""

    __hdr__ = (
        ('_pri_cfi_id', 'H', 0),
        ('type', 'H', ETH_TYPE_IP)
    )

    def unpack(self, buf):
        dpkt.Packet.unpack(self, buf)
        self.pri = (self._pri_cfi_id & 0xe000) >> 13   # priority, 3 bits
        self.cfi = (self._pri_cfi_id & 0x1000) >> 12   # canonical format indicator, 1 bit
        self.id = self._pri_cfi_id & 0x0fff           # VLAN id, 12 bits
        self.data = ''

    def pack_hdr(self):
        self._pri_cfi_id = (
            ((self.pri & 7) << 13) |
            ((self.cfi & 1) << 12) |
            ((self.id & 0xfff))
        )
        return dpkt.Packet.pack_hdr(self)

    def as_tuple(self):
        return (self.id, self.pri, self.cfi)


class VLANtagISL(dpkt.Packet):
    """Cisco Inter-Switch Link VLAN tag"""

    __hdr__ = (
        ('da', '5s', '\x01\x00\x0c\x00\x00'),
        ('_type_pri', 'B', 3),
        ('sa', '6s', ''),
        ('len', 'H', 0),
        ('snap', '3s', '\xaa\xaa\x03'),
        ('hsa', '3s', '\x00\x00\x0c'),
        ('_id_bpdu', 'H', 0),
        ('indx', 'H', 0),
        ('res', 'H', 0)
    )

    def unpack(self, buf):
        dpkt.Packet.unpack(self, buf)
        self.type = (self._type_pri & 0xf0) >> 4  # encapsulation type, 4 bits; 0 means Ethernet
        self.pri = self._type_pri & 0x03  # user defined bits, 2 bits are used; means priority
        self.id = self._id_bpdu >> 1  # VLAN id
        self.bpdu = self._id_bpdu & 1
        self.data = ''

    def pack_hdr(self):
        self._type_pri = ((self.type & 0xf) << 4) | (self.pri & 0x3)
        self._id_bpdu = ((self.id & 0x7fff) << 1) | (self.bpdu & 1)
        return dpkt.Packet.pack_hdr(self)


# Unit tests


def test_eth():
    import ip  # IPv6 needs this to build its protocol stack
    import ip6
    import tcp
    s = ('\x00\xb0\xd0\xe1\x80\x72\x00\x11\x24\x8c\x11\xde\x86\xdd\x60\x00\x00\x00'
         '\x00\x28\x06\x40\xfe\x80\x00\x00\x00\x00\x00\x00\x02\x11\x24\xff\xfe\x8c'
         '\x11\xde\xfe\x80\x00\x00\x00\x00\x00\x00\x02\xb0\xd0\xff\xfe\xe1\x80\x72'
         '\xcd\xd3\x00\x16\xff\x50\xd7\x13\x00\x00\x00\x00\xa0\x02\xff\xff\x67\xd3'
         '\x00\x00\x02\x04\x05\xa0\x01\x03\x03\x00\x01\x01\x08\x0a\x7d\x18\x3a\x61'
         '\x00\x00\x00\x00')
    eth = Ethernet(s)
    assert eth
    assert isinstance(eth.data, ip6.IP6)
    assert isinstance(eth.data.data, tcp.TCP)
    assert str(eth) == s
    assert len(eth) == len(s)


def test_eth_init_with_data():
    # initialize with a data string, test that it gets unpacked
    import arp
    eth1 = Ethernet(
        dst='PQRSTU', src='ABCDEF', type=ETH_TYPE_ARP,
        data='\x00\x01\x08\x00\x06\x04\x00\x01123456abcd7890abwxyz')
    assert isinstance(eth1.data, arp.ARP)

    # now initialize with a class, test packing
    eth2 = Ethernet(
        dst='PQRSTU', src='ABCDEF',
        data=arp.ARP(sha='123456', spa='abcd', tha='7890ab', tpa='wxyz'))
    assert str(eth1) == str(eth2)
    assert len(eth1) == len(eth2)


def test_mpls_label():
    s = '\x00\x01\x0b\xff'
    m = MPLSlabel(s)
    assert m.val == 16
    assert m.exp == 5
    assert m.s == 1
    assert m.ttl == 255
    assert str(m) == s
    assert len(m) == len(s)


def test_802dot1q_tag():
    s = '\xa0\x76\x01\x65'
    t = VLANtag8021Q(s)
    assert t.pri == 5
    assert t.cfi == 0
    assert t.id == 118
    assert str(t) == s
    t.cfi = 1
    assert str(t) == '\xb0\x76\x01\x65'
    assert len(t) == len(s)


def test_isl_tag():
    s = ('\x01\x00\x0c\x00\x00\x03\x00\x02\xfd\x2c\xb8\x97\x00\x00\xaa\xaa\x03\x00\x00\x00\x04\x57'
         '\x00\x00\x00\x00')
    t = VLANtagISL(s)
    assert t.pri == 3
    assert t.id == 555
    assert t.bpdu == 1
    assert str(t) == s
    assert len(t) == len(s)


def test_eth_802dot1q():
    import ip
    s = ('\x00\x60\x08\x9f\xb1\xf3\x00\x40\x05\x40\xef\x24\x81\x00\x90\x20\x08'
         '\x00\x45\x00\x00\x34\x3b\x64\x40\x00\x40\x06\xb7\x9b\x83\x97\x20\x81'
         '\x83\x97\x20\x15\x04\x95\x17\x70\x51\xd4\xee\x9c\x51\xa5\x5b\x36\x80'
         '\x10\x7c\x70\x12\xc7\x00\x00\x01\x01\x08\x0a\x00\x04\xf0\xd4\x01\x99'
         '\xa3\xfd')
    eth = Ethernet(s)
    assert eth.cfi == 1
    assert eth.vlanid == 32
    assert eth.priority == 4
    assert len(eth.vlan_tags) == 1
    assert eth.vlan_tags[0].type == ETH_TYPE_IP
    assert isinstance(eth.data, ip.IP)

    # construction
    assert str(eth) == s, 'pack 1'
    assert str(eth) == s, 'pack 2'
    assert len(eth) == len(s)

    # construction with kwargs
    eth2 = Ethernet(src=eth.src, dst=eth.dst, vlan_tags=eth.vlan_tags, data=eth.data)
    assert str(eth2) == s

    # construction w/o the tag
    del eth.vlan_tags, eth.cfi, eth.vlanid, eth.priority
    assert str(eth) == s[:12] + '\x08\x00' + s[18:]


def test_eth_802dot1q_stacked():  # 2 VLAN tags
    import arp
    import ip
    s = ('\x00\x1b\xd4\x1b\xa4\xd8\x00\x13\xc3\xdf\xae\x18\x81\x00\x00\x76\x81\x00\x00\x0a\x08\x00'
         '\x45\x00\x00\x64\x00\x0f\x00\x00\xff\x01\x92\x9b\x0a\x76\x0a\x01\x0a\x76\x0a\x02\x08\x00'
         '\xce\xb7\x00\x03\x00\x00\x00\x00\x00\x00\x00\x1f\xaf\x70\xab\xcd\xab\xcd\xab\xcd\xab\xcd'
         '\xab\xcd\xab\xcd\xab\xcd\xab\xcd\xab\xcd\xab\xcd\xab\xcd\xab\xcd\xab\xcd\xab\xcd\xab\xcd'
         '\xab\xcd\xab\xcd\xab\xcd\xab\xcd\xab\xcd\xab\xcd\xab\xcd\xab\xcd\xab\xcd\xab\xcd\xab\xcd'
         '\xab\xcd\xab\xcd\xab\xcd\xab\xcd\xab\xcd\xab\xcd')
    eth = Ethernet(s)
    assert eth.type == ETH_TYPE_IP
    assert len(eth.vlan_tags) == 2
    assert eth.vlan_tags[0].id == 118
    assert eth.vlan_tags[1].id == 10
    assert eth.vlan_tags[0].type == ETH_TYPE_8021Q
    assert eth.vlan_tags[1].type == ETH_TYPE_IP
    assert [t.as_tuple() for t in eth.vlan_tags] == [(118, 0, 0), (10, 0, 0)]
    assert isinstance(eth.data, ip.IP)

    # construction
    assert str(eth) == s, 'pack 1'
    assert str(eth) == s, 'pack 2'
    assert len(eth) == len(s)

    # construction with kwargs
    eth2 = Ethernet(src=eth.src, dst=eth.dst, vlan_tags=eth.vlan_tags, data=eth.data)
    assert str(eth2) == s

    # construction w/o the tags
    del eth.vlan_tags, eth.cfi, eth.vlanid, eth.priority
    assert str(eth) == s[:12] + '\x08\x00' + s[22:]

    # 2 VLAN tags + ARP
    s = ('\xff\xff\xff\xff\xff\xff\xca\x03\x0d\xb4\x00\x1c\x81\x00\x00\x64\x81\x00\x00\xc8\x08\x06'
         '\x00\x01\x08\x00\x06\x04\x00\x01\xca\x03\x0d\xb4\x00\x1c\xc0\xa8\x02\xc8\x00\x00\x00\x00'
         '\x00\x00\xc0\xa8\x02\xfe\x00\x00\x00\x00\x00\x00\x00\x00\x00\x00\x00\x00\x00\x00')
    eth = Ethernet(s)
    assert len(eth.vlan_tags) == 2
    assert eth.vlan_tags[0].type == ETH_TYPE_8021Q
    assert eth.vlan_tags[1].type == ETH_TYPE_ARP
    assert isinstance(eth.data, arp.ARP)


def test_eth_mpls_stacked():  # 2 MPLS labels
    import ip
    s = ('\x00\x30\x96\xe6\xfc\x39\x00\x30\x96\x05\x28\x38\x88\x47\x00\x01\x20\xff\x00\x01\x01\xff'
         '\x45\x00\x00\x64\x00\x50\x00\x00\xff\x01\xa7\x06\x0a\x1f\x00\x01\x0a\x22\x00\x01\x08\x00'
         '\xbd\x11\x0f\x65\x12\xa0\x00\x00\x00\x00\x00\x53\x9e\xe0\xab\xcd\xab\xcd\xab\xcd\xab\xcd'
         '\xab\xcd\xab\xcd\xab\xcd\xab\xcd\xab\xcd\xab\xcd\xab\xcd\xab\xcd\xab\xcd\xab\xcd\xab\xcd'
         '\xab\xcd\xab\xcd\xab\xcd\xab\xcd\xab\xcd\xab\xcd\xab\xcd\xab\xcd\xab\xcd\xab\xcd\xab\xcd'
         '\xab\xcd\xab\xcd\xab\xcd\xab\xcd\xab\xcd\xab\xcd')
    eth = Ethernet(s)
    assert len(eth.mpls_labels) == 2
    assert eth.mpls_labels[0].val == 18
    assert eth.mpls_labels[1].val == 16
    assert eth.labels == [(18, 0, 255), (16, 0, 255)]
    assert isinstance(eth.data, ip.IP)

    # construction
    assert str(eth) == s, 'pack 1'
    assert str(eth) == s, 'pack 2'
    assert len(eth) == len(s)

    # construction with kwargs
    eth2 = Ethernet(src=eth.src, dst=eth.dst, mpls_labels=eth.mpls_labels, data=eth.data)
    assert str(eth2) == s

    # construction w/o labels
    del eth.labels, eth.mpls_labels
    assert str(eth) == s[:12] + '\x08\x00' + s[22:]


def test_isl_eth_llc_stp():  # ISL - 802.3 Ethernet(w/FCS) - LLC - STP
    import stp
    s = ('\x01\x00\x0c\x00\x00\x03\x00\x02\xfd\x2c\xb8\x97\x00\x00\xaa\xaa\x03\x00\x00\x00\x02\x9b'
         '\x00\x00\x00\x00\x01\x80\xc2\x00\x00\x00\x00\x02\xfd\x2c\xb8\x98\x00\x26\x42\x42\x03\x00'
         '\x00\x00\x00\x00\x80\x00\x00\x02\xfd\x2c\xb8\x83\x00\x00\x00\x00\x80\x00\x00\x02\xfd\x2c'
         '\xb8\x83\x80\x26\x00\x00\x14\x00\x02\x00\x0f\x00\x00\x00\x00\x00\x00\x00\x00\x00\x41\xc6'
         '\x75\xd6')
    eth = Ethernet(s)
    assert eth.vlan == 333
    assert len(eth.vlan_tags) == 1
    assert eth.vlan_tags[0].id == 333
    assert eth.vlan_tags[0].pri == 3

    # check that FCS was decoded
    assert eth.fcs == 0x41c675d6
    assert eth.trailer == '\x00' * 8

    # stack
    assert isinstance(eth.data, llc.LLC)
    assert isinstance(eth.data.data, stp.STP)

    # construction
    assert str(eth) == s, 'pack 1'
    assert str(eth) == s, 'pack 2'
    assert len(eth) == len(s)

    # construction with kwargs
    eth2 = Ethernet(src=eth.src, dst=eth.dst, vlan_tags=eth.vlan_tags, data=eth.data)
    eth2.trailer = eth.trailer
    eth2.fcs = None
    # test FCS computation
    assert str(eth2) == s

    # construction w/o the ISL tag
    del eth.vlan_tags, eth.vlan
    assert str(eth) == s[26:]


def test_eth_llc_snap_cdp():  # 802.3 Ethernet - LLC/SNAP - CDP
    import cdp
    s = ('\x01\x00\x0c\xcc\xcc\xcc\xc4\x022k\x00\x00\x01T\xaa\xaa\x03\x00\x00\x0c \x00\x02\xb4,B'
         '\x00\x01\x00\x06R2\x00\x05\x00\xffCisco IOS Software, 3700 Software (C3745-ADVENTERPRI'
         'SEK9_SNA-M), Version 12.4(25d), RELEASE SOFTWARE (fc1)\nTechnical Support: http://www.'
         'cisco.com/techsupport\nCopyright (c) 1986-2010 by Cisco Systems, Inc.\nCompiled Wed 18'
         '-Aug-10 08:18 by prod_rel_team\x00\x06\x00\x0eCisco 3745\x00\x02\x00\x11\x00\x00\x00\x01'
         '\x01\x01\xcc\x00\x04\n\x00\x00\x02\x00\x03\x00\x13FastEthernet0/0\x00\x04\x00\x08\x00'
         '\x00\x00)\x00\t\x00\x04\x00\x0b\x00\x05\x00')
    eth = Ethernet(s)

    # stack
    assert isinstance(eth.data, llc.LLC)
    assert isinstance(eth.data.data, cdp.CDP)
    assert len(eth.data.data.data) == 8  # number of CDP TLVs; ensures they are decoded
    assert str(eth) == s, 'pack 1'
    assert str(eth) == s, 'pack 2'
    assert len(eth) == len(s)


def test_eth_llc_ipx():  # 802.3 Ethernet - LLC - IPX
    import ipx
    s = ('\xff\xff\xff\xff\xff\xff\x00\xb0\xd0\x22\xf7\xf3\x00\x54\xe0\xe0\x03\xff\xff\x00\x50\x00'
         '\x14\x00\x00\x00\x00\xff\xff\xff\xff\xff\xff\x04\x55\x00\x00\x00\x00\x00\xb0\xd0\x22\xf7'
         '\xf3\x04\x55\x00\x01\x00\x00\x00\x00\x00\x00\x00\x00\x00\x00\x00\x00\x00\x00\x00\x00\x00'
         '\x00\x00\x00\x00\x00\x00\x00\x00\x00\x00\x00\x00\x00\x00\x01\x01\x02\x5f\x5f\x4d\x53\x42'
         '\x52\x4f\x57\x53\x45\x5f\x5f\x02\x01\x00')
    eth = Ethernet(s)

    # stack
    assert isinstance(eth.data, llc.LLC)
    assert isinstance(eth.data.data, ipx.IPX)
    assert eth.data.data.pt == 0x14
    assert str(eth) == s, 'pack 1'
    assert str(eth) == s, 'pack 2'
    assert len(eth) == len(s)


def test_eth_pppoe():   # Eth - PPPoE - IPv6 - UDP - DHCP6
    import ip  # IPv6 needs this to build its protocol stack
    import ip6
    import ppp
    import pppoe
    import udp
    s = ('\xca\x01\x0e\x88\x00\x06\xcc\x05\x0e\x88\x00\x00\x88\x64\x11\x00\x00\x11\x00\x64\x57\x6e'
         '\x00\x00\x00\x00\x3a\x11\xff\xfe\x80\x00\x00\x00\x00\x00\x00\xce\x05\x0e\xff\xfe\x88\x00'
         '\x00\xff\x02\x00\x00\x00\x00\x00\x00\x00\x00\x00\x00\x00\x01\x00\x02\x02\x22\x02\x23\x00'
         '\x3a\x1a\x67\x01\xfc\x24\xab\x00\x08\x00\x02\x05\xe9\x00\x01\x00\x0a\x00\x03\x00\x01\xcc'
         '\x05\x0e\x88\x00\x00\x00\x06\x00\x06\x00\x19\x00\x17\x00\x18\x00\x19\x00\x0c\x00\x09\x00'
         '\x01\x00\x00\x00\x00\x00\x00\x00\x00')
    eth = Ethernet(s)

    # stack
    assert isinstance(eth.data, pppoe.PPPoE)
    assert isinstance(eth.data.data, ppp.PPP)
    assert isinstance(eth.data.data.data, ip6.IP6)
    assert isinstance(eth.data.data.data.data, udp.UDP)

    # construction
    assert str(eth) == s
    assert len(eth) == len(s)


if __name__ == '__main__':
    test_eth()
    test_eth_init_with_data()
    test_mpls_label()
    test_802dot1q_tag()
    test_isl_tag()
    test_eth_802dot1q()
    test_eth_802dot1q_stacked()
    test_eth_mpls_stacked()
    test_isl_eth_llc_stp()
    test_eth_llc_snap_cdp()
    test_eth_llc_ipx()
    test_eth_pppoe()

    print 'Tests Successful...'<|MERGE_RESOLUTION|>--- conflicted
+++ resolved
@@ -19,7 +19,6 @@
 ETH_MIN = (ETH_LEN_MIN - ETH_HDR_LEN - ETH_CRC_LEN)
 
 # Ethernet payload types - http://standards.ieee.org/regauth/ethertype
-<<<<<<< HEAD
 ETH_TYPE_PUP = 0x0200  # PUP protocol
 ETH_TYPE_IP = 0x0800  # IP protocol
 ETH_TYPE_ARP = 0x0806  # address resolution protocol
@@ -36,35 +35,8 @@
 ETH_TYPE_PPPoE_DISC = 0x8863  # PPP Over Ethernet Discovery Stage
 ETH_TYPE_PPPoE = 0x8864  # PPP Over Ethernet Session Stage
 ETH_TYPE_LLDP = 0x88CC  # Link Layer Discovery Protocol
-
-=======
-ETH_TYPE_PUP	= 0x0200		# PUP protocol
-ETH_TYPE_IP	    = 0x0800		# IP protocol
-ETH_TYPE_ARP	= 0x0806		# address resolution protocol
-ETH_TYPE_AOE	= 0x88a2		# AoE protocol
-ETH_TYPE_CDP	= 0x2000		# Cisco Discovery Protocol
-ETH_TYPE_DTP	= 0x2004		# Cisco Dynamic Trunking Protocol
-ETH_TYPE_REVARP	= 0x8035		# reverse addr resolution protocol
-ETH_TYPE_8021Q	= 0x8100		# IEEE 802.1Q VLAN tagging
-ETH_TYPE_IPX	= 0x8137		# Internetwork Packet Exchange
-ETH_TYPE_IP6	= 0x86DD		# IPv6 protocol
-ETH_TYPE_PPP	= 0x880B		# PPP
-ETH_TYPE_MPLS	= 0x8847		# MPLS
-ETH_TYPE_MPLS_MCAST	= 0x8848	# MPLS Multicast
-ETH_TYPE_PPPoE_DISC	= 0x8863	# PPP Over Ethernet Discovery Stage
-ETH_TYPE_PPPoE		= 0x8864	# PPP Over Ethernet Session Stage
-ETH_TYPE_LLDP   = 0x88CC        #Link Layer Discovery Protocol
-ETH_TYPE_TEB    = 0x6558  # Transparent Ethernet Bridging
-
-# MPLS label stack fields
-MPLS_LABEL_MASK	= 0xfffff000
-MPLS_QOS_MASK	= 0x00000e00
-MPLS_TTL_MASK	= 0x000000ff
-MPLS_LABEL_SHIFT= 12
-MPLS_QOS_SHIFT	= 9
-MPLS_TTL_SHIFT	= 0
-MPLS_STACK_BOTTOM=0x0100
->>>>>>> 3fae9b82
+ETH_TYPE_TEB = 0x6558  # Transparent Ethernet Bridging
+
 
 class Ethernet(dpkt.Packet):
     __hdr__ = (
@@ -252,6 +224,8 @@
                 Ethernet.set_type(v, getattr(mod, name))
             except (ImportError, AttributeError):
                 continue
+    # add any special cases below
+    Ethernet.set_type(ETH_TYPE_TEB, Ethernet)
 
 if not Ethernet._typesw:
     __load_types()
