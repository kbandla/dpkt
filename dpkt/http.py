# $Id: http.py 86 2013-03-05 19:25:19Z andrewflnr@gmail.com $
# -*- coding: utf-8 -*-
"""Hypertext Transfer Protocol."""
from __future__ import print_function
from __future__ import absolute_import
<<<<<<< HEAD
=======

from collections import OrderedDict

>>>>>>> 14c01105
from . import dpkt
from .compat import BytesIO, iteritems, OrderedDict


def parse_headers(f):
    """Return dict of HTTP headers parsed from a file object."""
    d = OrderedDict()
    while 1:
        # The following logic covers two kinds of loop exit criteria.
        # 1) If the header is valid, when we reached the end of the header,
        #    f.readline() would return with '\r\n', then after strip(),
        #    we can break the loop.
        # 2) If this is a weird header, which do not ends with '\r\n',
        #    f.readline() would return with '', then after strip(),
        #    we still get an empty string, also break the loop.
        line = f.readline().strip().decode("ascii", "ignore")
        if not line:
            break
        l = line.split(':', 1)
        if len(l[0].split()) != 1:
            raise dpkt.UnpackError('invalid header: %r' % line)

        k = l[0].lower()
        v = len(l) != 1 and l[1].lstrip() or ''
        if k in d:
            if not type(d[k]) is list:
                d[k] = [d[k]]
            d[k].append(v)
        else:
            d[k] = v
    return d


def parse_body(f, headers):
    """Return HTTP body parsed from a file object, given HTTP header dict."""
    if headers.get('transfer-encoding', '').lower() == 'chunked':
        l = []
        found_end = False
        while 1:
            try:
                sz = f.readline().split(None, 1)[0]
            except IndexError:
                raise dpkt.UnpackError('missing chunk size')
            n = int(sz, 16)
            if n == 0:
                found_end = True
            buf = f.read(n)

            if f.readline().strip():
                break

            if n and len(buf) == n:
                l.append(buf)
            else:
                break
        if not found_end:
            raise dpkt.NeedData('premature end of chunked body')
        body = b''.join(l)
    elif 'content-length' in headers:
        n = int(headers['content-length'])
        body = f.read(n)
        if len(body) != n:
            raise dpkt.NeedData('short body (missing %d bytes)' % (n - len(body)))
    elif 'content-type' in headers:
        body = f.read()
    else:
        # XXX - need to handle HTTP/0.9
        body = b''
    return body


class Message(dpkt.Packet):
    """Hypertext Transfer Protocol headers + body.

    TODO: Longer class information....

    Attributes:
        __hdr__: Header fields of HTTP.
        TODO.
    """

    __metaclass__ = type
    __hdr_defaults__ = {}
    headers = None
    body = None

    def __init__(self, *args, **kwargs):
        if args:
            self.unpack(args[0])
        else:
            self.headers = OrderedDict()
            self.body = b''
            self.data = b''
            # NOTE: changing this to iteritems breaks py3 compatibility
            for k, v in self.__hdr_defaults__.items():
                setattr(self, k, v)
            for k, v in iteritems(kwargs):
                setattr(self, k, v)

    def unpack(self, buf, is_body_allowed=True):
        f = BytesIO(buf)
        # Parse headers
        self.headers = parse_headers(f)
        # Parse body
        if is_body_allowed:
            self.body = parse_body(f, self.headers)
        else:
            self.body = b''
        # Save the rest
        self.data = f.read()

    def pack_hdr(self):
        return ''.join(['%s: %s\r\n' % t for t in iteritems(self.headers)])

    def __len__(self):
        return len(str(self))

    def __str__(self):
        return '%s\r\n%s' % (self.pack_hdr(), self.body.decode("utf8", "ignore"))

    def __bytes__(self):
        return self.pack_hdr().encode("ascii", "ignore") + b'\r\n' + (self.body or b'')


class Request(Message):
    """Hypertext Transfer Protocol Request.

    TODO: Longer class information....

    Attributes:
        __hdr__: Header fields of HTTP request.
        TODO.
    """

    __hdr_defaults__ = {
        'method': 'GET',
        'uri': '/',
        'version': '1.0',
    }
    __methods = dict.fromkeys((
        'GET', 'PUT', 'ICY',
        'COPY', 'HEAD', 'LOCK', 'MOVE', 'POLL', 'POST',
        'BCOPY', 'BMOVE', 'MKCOL', 'TRACE', 'LABEL', 'MERGE',
        'DELETE', 'SEARCH', 'UNLOCK', 'REPORT', 'UPDATE', 'NOTIFY',
        'BDELETE', 'CONNECT', 'OPTIONS', 'CHECKIN',
        'PROPFIND', 'CHECKOUT', 'CCM_POST',
        'SUBSCRIBE', 'PROPPATCH', 'BPROPFIND',
        'BPROPPATCH', 'UNCHECKOUT', 'MKACTIVITY',
        'MKWORKSPACE', 'UNSUBSCRIBE', 'RPC_CONNECT',
        'VERSION-CONTROL',
        'BASELINE-CONTROL'
    ))
    __proto = 'HTTP'

    def unpack(self, buf):
        f = BytesIO(buf)
        line = f.readline().decode("ascii", "ignore")
        l = line.strip().split()
        if len(l) < 2:
            raise dpkt.UnpackError('invalid request: %r' % line)
        if l[0] not in self.__methods:
            raise dpkt.UnpackError('invalid http method: %r' % l[0])
        if len(l) == 2:
            # HTTP/0.9 does not specify a version in the request line
            self.version = '0.9'
        else:
            if not l[2].startswith(self.__proto):
                raise dpkt.UnpackError('invalid http version: %r' % l[2])
            self.version = l[2][len(self.__proto) + 1:]
        self.method = l[0]
        self.uri = l[1]
        Message.unpack(self, f.read())

    def __str__(self):
        return '%s %s %s/%s\r\n' % (self.method, self.uri, self.__proto,
                                    self.version) + Message.__str__(self)

    def __bytes__(self):
        str_out = '%s %s %s/%s\r\n' % (self.method, self.uri, self.__proto,
                                       self.version)
        return str_out.encode("ascii", "ignore") + Message.__bytes__(self)


class Response(Message):
    """Hypertext Transfer Protocol Response.

    TODO: Longer class information....

    Attributes:
        __hdr__: Header fields of HTTP Response.
        TODO.
    """

    __hdr_defaults__ = {
        'version': '1.0',
        'status': '200',
        'reason': 'OK'
    }
    __proto = 'HTTP'

    def unpack(self, buf):
        f = BytesIO(buf)
        line = f.readline()
        l = line.strip().decode("ascii", "ignore").split(None, 2)
        if len(l) < 2 or not l[0].startswith(self.__proto) or not l[1].isdigit():
            raise dpkt.UnpackError('invalid response: %r' % line)
        self.version = l[0][len(self.__proto) + 1:]
        self.status = l[1]
        self.reason = l[2] if len(l) > 2 else ''
        # RFC Sec 4.3.
        # http://www.w3.org/Protocols/rfc2616/rfc2616-sec4.html#sec4.3.
        # For response messages, whether or not a message-body is included with
        # a message is dependent on both the request method and the response
        # status code (section 6.1.1). All responses to the HEAD request method
        # MUST NOT include a message-body, even though the presence of entity-
        # header fields might lead one to believe they do. All 1xx
        # (informational), 204 (no content), and 304 (not modified) responses
        # MUST NOT include a message-body. All other responses do include a
        # message-body, although it MAY be of zero length.
        is_body_allowed = int(self.status) >= 200 and 204 != int(self.status) != 304
        Message.unpack(self, f.read(), is_body_allowed)

    def __str__(self):
        return '%s/%s %s %s\r\n' % (self.__proto, self.version, self.status,
                                    self.reason) + Message.__str__(self)

    def __bytes__(self):
        str_out = '%s/%s %s %s\r\n' % (self.__proto, self.version, self.status,
                                       self.reason)
        return str_out.encode("ascii", "ignore") + Message.__bytes__(self)


class PostTest:
    def __init__(self, *args, **kwargs):
        self.args = args
        self.kwargs = kwargs

    def __call__(self, f, *args, **kwargs):
        def wrapper(*args, **kwargs):
            test_type = self.kwargs.get('test')
            if test_type == 'assertion':
                isexception = False
                try:
                    ret = f(*args, **kwargs)
                except Exception as e:
                    isexception = True
                    assert isinstance(e, self.kwargs['type'])
                    assert str(e).startswith(self.kwargs['msg']), "Exception text did not start as expected. Was '{:s}'".format(str(e))
                assert isexception, "No assertion raised!"

            else:
                ret = f(*args, **kwargs)
                raise Exception("No test type specified")
        return wrapper

def test_posttest():
    """ Check that PostTest wrapper doesn't fail silently """
    @PostTest()
    def fun():
        pass

    try:
        a = fun()
    except Exception as e:
        assert str(e) == 'No test type specified'

def test_parse_request():
    s = b"""POST /main/redirect/ab/1,295,,00.html HTTP/1.0\r\nReferer: http://www.email.com/login/snap/login.jhtml\r\nConnection: Keep-Alive\r\nUser-Agent: Mozilla/4.75 [en] (X11; U; OpenBSD 2.8 i386; Nav)\r\nHost: ltd.snap.com\r\nAccept: image/gif, image/x-xbitmap, image/jpeg, image/pjpeg, image/png, */*\r\nAccept-Encoding: gzip\r\nAccept-Language: en\r\nAccept-Charset: iso-8859-1,*,utf-8\r\nContent-type: application/x-www-form-urlencoded\r\nContent-length: 61\r\n\r\nsn=em&mn=dtest4&pw=this+is+atest&fr=true&login=Sign+in&od=www"""
    r = Request(s)
    assert r.method == 'POST'
    assert r.uri == '/main/redirect/ab/1,295,,00.html'
    assert r.body == b'sn=em&mn=dtest4&pw=this+is+atest&fr=true&login=Sign+in&od=www'
    assert r.headers['content-type'] == 'application/x-www-form-urlencoded'

def test_format_request():
    r = Request()
    assert str(r) == 'GET / HTTP/1.0\r\n\r\n'
    r.method = 'POST'
    r.uri = '/foo/bar/baz.html'
    r.headers['content-type'] = 'text/plain'
    r.headers['content-length'] = '5'
    r.body = b'hello'
    s = str(r)
    assert s.startswith('POST /foo/bar/baz.html HTTP/1.0\r\n')
    assert s.endswith('\r\n\r\nhello')
    assert '\r\ncontent-length: 5\r\n' in s
    assert '\r\ncontent-type: text/plain\r\n' in s
    s = bytes(r)
    assert s.startswith(b'POST /foo/bar/baz.html HTTP/1.0\r\n')
    assert s.endswith(b'\r\n\r\nhello')
    assert b'\r\ncontent-length: 5\r\n' in s
    assert b'\r\ncontent-type: text/plain\r\n' in s
    r = Request(bytes(r))
    assert bytes(r) == s


def test_chunked_response():
    s = b"""HTTP/1.1 200 OK\r\nCache-control: no-cache\r\nPragma: no-cache\r\nContent-Type: text/javascript; charset=utf-8\r\nContent-Encoding: gzip\r\nTransfer-Encoding: chunked\r\nSet-Cookie: S=gmail=agg:gmail_yj=v2s:gmproxy=JkU; Domain=.google.com; Path=/\r\nServer: GFE/1.3\r\nDate: Mon, 12 Dec 2005 22:33:23 GMT\r\n\r\na\r\n\x1f\x8b\x08\x00\x00\x00\x00\x00\x00\x00\r\n152\r\nm\x91MO\xc4 \x10\x86\xef\xfe\n\x82\xc9\x9eXJK\xe9\xb6\xee\xc1\xe8\x1e6\x9e4\xf1\xe0a5\x86R\xda\x12Yh\x80\xba\xfa\xef\x85\xee\x1a/\xf21\x99\x0c\xef0<\xc3\x81\xa0\xc3\x01\xe6\x10\xc1<\xa7eYT5\xa1\xa4\xac\xe1\xdb\x15:\xa4\x9d\x0c\xfa5K\x00\xf6.\xaa\xeb\x86\xd5y\xcdHY\x954\x8e\xbc*h\x8c\x8e!L7Y\xe6\'\xeb\x82WZ\xcf>8\x1ed\x87\x851X\xd8c\xe6\xbc\x17Z\x89\x8f\xac \x84e\xde\n!]\x96\x17i\xb5\x02{{\xc2z0\x1e\x0f#7\x9cw3v\x992\x9d\xfc\xc2c8\xea[/EP\xd6\xbc\xce\x84\xd0\xce\xab\xf7`\'\x1f\xacS\xd2\xc7\xd2\xfb\x94\x02N\xdc\x04\x0f\xee\xba\x19X\x03TtW\xd7\xb4\xd9\x92\n\xbcX\xa7;\xb0\x9b\'\x10$?F\xfd\xf3CzPt\x8aU\xef\xb8\xc8\x8b-\x18\xed\xec<\xe0\x83\x85\x08!\xf8"[\xb0\xd3j\x82h\x93\xb8\xcf\xd8\x9b\xba\xda\xd0\x92\x14\xa4a\rc\reM\xfd\x87=X;h\xd9j;\xe0db\x17\xc2\x02\xbd\xb0F\xc2in#\xfb:\xb6\xc4x\x15\xd6\x9f\x8a\xaf\xcf)\x0b^\xbc\xe7i\x11\x80\x8b\x00D\x01\xd8/\x82x\xf6\xd8\xf7J(\xae/\x11p\x1f+\xc4p\t:\xfe\xfd\xdf\xa3Y\xfa\xae4\x7f\x00\xc5\xa5\x95\xa1\xe2\x01\x00\x00\r\n0\r\n\r\n"""
    r = Response(s)
    assert r.version == '1.1'
    assert r.status == '200'
    assert r.reason == 'OK'


def test_multicookie_response():
    s = b"""HTTP/1.x 200 OK\r\nSet-Cookie: first_cookie=cookie1; path=/; domain=.example.com\r\nSet-Cookie: second_cookie=cookie2; path=/; domain=.example.com\r\nContent-Length: 0\r\n\r\n"""
    r = Response(s)
    assert type(r.headers['set-cookie']) is list
    assert len(r.headers['set-cookie']) == 2


def test_noreason_response():
    s = b"""HTTP/1.1 200 \r\n\r\n"""
    r = Response(s)
    assert r.reason == ''
    assert bytes(r) == s


def test_response_with_body():
    r = Response()
    r.body = b'foo'
    assert str(r) == 'HTTP/1.0 200 OK\r\n\r\nfoo'
    assert bytes(r) == b'HTTP/1.0 200 OK\r\n\r\nfoo'


def test_body_forbidden_response():
    s = b'HTTP/1.1 304 Not Modified\r\n'\
        b'Content-Type: text/css\r\n'\
        b'Last-Modified: Wed, 14 Jan 2009 16:42:11 GMT\r\n'\
        b'ETag: "3a7-496e15e3"\r\n'\
        b'Cache-Control: private, max-age=414295\r\n'\
        b'Date: Wed, 22 Sep 2010 17:55:54 GMT\r\n'\
        b'Connection: keep-alive\r\n'\
        b'Vary: Accept-Encoding\r\n\r\n'\
        b'HTTP/1.1 200 OK\r\n'\
        b'Server: Sun-ONE-Web-Server/6.1\r\n'\
        b'ntCoent-length: 257\r\n'\
        b'Content-Type: application/x-javascript\r\n'\
        b'Last-Modified: Wed, 06 Jan 2010 19:34:06 GMT\r\n'\
        b'ETag: "101-4b44e5ae"\r\n'\
        b'Accept-Ranges: bytes\r\n'\
        b'Content-Encoding: gzip\r\n'\
        b'Cache-Control: private, max-age=439726\r\n'\
        b'Date: Wed, 22 Sep 2010 17:55:54 GMT\r\n'\
        b'Connection: keep-alive\r\n'\
        b'Vary: Accept-Encoding\r\n'
    result = []
    while s:
        msg = Response(s)
        s = msg.data
        result.append(msg)

    # the second HTTP response should be an standalone message
    assert len(result) == 2


@PostTest(test='assertion', type=dpkt.UnpackError, msg="invalid http version: ")
def test_request_version():
    s = b"""GET / HTTP/1.0\r\n\r\n"""
    r = Request(s)
    assert r.method == 'GET'
    assert r.uri == '/'
    assert r.version == '1.0'

    s = b"""GET /\r\n\r\n"""
    r = Request(s)
    assert r.method == 'GET'
    assert r.uri == '/'
    assert r.version == '0.9'

    s = b"""GET / CHEESE/1.0\r\n\r\n"""
    Request(s)

def test_valid_header():
    # valid header.
    s = b'POST /main/redirect/ab/1,295,,00.html HTTP/1.0\r\n' \
        b'Referer: http://www.email.com/login/snap/login.jhtml\r\n' \
        b'Connection: Keep-Alive\r\n' \
        b'User-Agent: Mozilla/4.75 [en] (X11; U; OpenBSD 2.8 i386; Nav)\r\n' \
        b'Host: ltd.snap.com\r\n' \
        b'Accept: image/gif, image/x-xbitmap, image/jpeg, image/pjpeg, image/png, */*\r\n' \
        b'Accept-Encoding: gzip\r\n' \
        b'Accept-Language: en\r\n' \
        b'Accept-Charset: iso-8859-1,*,utf-8\r\n' \
        b'Content-type: application/x-www-form-urlencoded\r\n' \
        b'Content-length: 61\r\n\r\n' \
        b'sn=em&mn=dtest4&pw=this+is+atest&fr=true&login=Sign+in&od=www'
    r = Request(s)
    assert r.method == 'POST'
    assert r.uri == '/main/redirect/ab/1,295,,00.html'
    assert r.body == b'sn=em&mn=dtest4&pw=this+is+atest&fr=true&login=Sign+in&od=www'
    assert r.headers['content-type'] == 'application/x-www-form-urlencoded'

@PostTest(test='assertion', type=dpkt.UnpackError, msg="invalid request: ")
def test_invalid_header_messy():
    # messy header.
    s_messy_header = b'aaaaaaaaa\r\nbbbbbbbbb'
    Request(s_messy_header)


def test_gzip_response():
    import zlib
    # valid response, compressed using gzip
    s = b'HTTP/1.0 200 OK\r\n' \
        b'Server: SimpleHTTP/0.6 Python/2.7.12\r\n' \
        b'Date: Fri, 10 Mar 2017 20:43:08 GMT\r\n' \
        b'Content-type: text/plain\r\n' \
        b'Content-Encoding: gzip\r\n' \
        b'Content-Length: 68\r\n' \
        b'Last-Modified: Fri, 10 Mar 2017 20:40:43 GMT\r\n\r\n' \
        b'\x1f\x8b\x08\x00\x00\x00\x00\x00\x02\x03\x0b\xc9\xc8,V\x00\xa2D' \
        b'\x85\xb2\xd4\xa2J\x85\xe2\xdc\xc4\x9c\x1c\x85\xb4\xcc\x9cT\x85\x92' \
        b'|\x85\x92\xd4\xe2\x12\x85\xf4\xaa\xcc\x02\x85\xa2\xd4\xe2\x82\xfc' \
        b'\xbc\xe2\xd4b=.\x00\x01(m\xad2\x00\x00\x00'
    r = Response(s)
    assert r.version == '1.0'
    assert r.status == '200'
    assert r.reason == 'OK'
    # Make a zlib compressor with the appropriate gzip options
    decompressor = zlib.decompressobj(16 + zlib.MAX_WBITS)
    body = decompressor.decompress(r.body)
    assert body.startswith(b'This is a very small file')

@PostTest(test='assertion', type=dpkt.UnpackError, msg="invalid header: ")
def test_invalid_header_key():
    s = b'HTTP/1.0 200 OK\r\n' \
        b'Invalid Header: invalid\r\n'
    r = Response(s)

@PostTest(test='assertion', type=dpkt.UnpackError, msg="missing chunk size")
def test_missing_chunk():
    s = (
        b"HTTP/1.1 200 OK\r\n"
        b"Transfer-Encoding: chunked\r\n"
        b"\r\n"
        b"\r\n"
    )
    r = Response(s)

@PostTest(test='assertion', type=dpkt.UnpackError, msg="premature end of chunked body")
def test_premature_end():
    s = (
        b"HTTP/1.1 200 OK\r\n"
        b"Transfer-Encoding: chunked\r\n"
        b"\r\n"
        b"2\r\n"
        b"abcd"
    )
    r = Response(s)

@PostTest(test='assertion', type=dpkt.UnpackError, msg="short body (missing 65 bytes)")
def test_short_body():
    s = (
        b"HTTP/1.1 200 OK\r\n"
        b'Content-Length: 68\r\n' \
        b"\r\n"
        b"a\r\n"
    )
    r = Response(s)

def test_message():
    s = b'Date: Fri, 10 Mar 2017 20:43:08 GMT\r\n'
    r = Message(content_length=68)
    assert r.content_length == 68
    assert len(r) == 2

@PostTest(test='assertion', type=dpkt.UnpackError, msg='invalid http method: ')
def test_invalid_method():
    s = b'INVALID / HTTP/1.0\r\n'
    r = Request(s)

@PostTest(test='assertion', type=dpkt.UnpackError, msg="invalid response: ")
def test_invalid_response_short():
    s = b'A'
    r = Response(s)

@PostTest(test='assertion', type=dpkt.UnpackError, msg="invalid response: ")
def test_invalid_response_proto():
    s = b'HTTT 200 OK'
    r = Response(s)

@PostTest(test='assertion', type=dpkt.UnpackError, msg="invalid response: ")
def test_invalid_response_code():
    s = b'HTTP TWO OK'
    r = Response(s)

def test_response_str():
    s = (
        b'HTTP/1.0 200 OK\r\n'
        b'Server: SimpleHTTP/0.6 Python/2.7.12\r\n'
        b'Date: Fri, 10 Mar 2017 20:43:08 GMT\r\n'
        b'Content-type: text/plain\r\n'
    )

    # the headers are processed to lowercase keys
    resp = [
        'HTTP/1.0 200 OK',
        'server: SimpleHTTP/0.6 Python/2.7.12',
        'date: Fri, 10 Mar 2017 20:43:08 GMT',
        'content-type: text/plain',
        '',
        '',
    ]

    r_str = str(Response(s))

    s_arr = sorted(resp)
    resp_arr = sorted(r_str.split('\r\n'))

    for line1, line2 in zip(s_arr, resp_arr):
        assert line1 == line2

def test_request_str():
    s = b'GET / HTTP/1.0\r\n'
    r = Request(s)
    req = 'GET / HTTP/1.0\r\n\r\n'
    assert req == str(r)<|MERGE_RESOLUTION|>--- conflicted
+++ resolved
@@ -3,14 +3,9 @@
 """Hypertext Transfer Protocol."""
 from __future__ import print_function
 from __future__ import absolute_import
-<<<<<<< HEAD
-=======
-
 from collections import OrderedDict
-
->>>>>>> 14c01105
 from . import dpkt
-from .compat import BytesIO, iteritems, OrderedDict
+from .compat import BytesIO, iteritems
 
 
 def parse_headers(f):
