--- conflicted
+++ resolved
@@ -596,7 +596,6 @@
     assert str(my_dns) == str(buf)
     assert bytes(my_dns) == buf
 
-<<<<<<< HEAD
 def test_rdata_rdata():
     rr = DNS.RR(
         name='zc.akadns.org',
@@ -711,28 +710,6 @@
     packdata = rr.pack_rdata(0, {})
     correct = b''
     assert packdata == correct
-=======
-
-def test_rdata_TXT():
-    rr = DNS.RR(
-        type=DNS_TXT,
-        text=[b'v=spf1 ptr ?all', b'a=something']
-    )
-    packdata = rr.pack_rdata(0, {})
-    correct = b'\x0fv=spf1 ptr ?all\x0ba=something'
-    assert packdata == correct
-
-
-def test_rdata_HINFO():
-    rr = DNS.RR(
-        type=DNS_HINFO,
-        text=[b'v=spf1 ptr ?all', b'a=something']
-    )
-    packdata = rr.pack_rdata(0, {})
-    correct = b'\x0fv=spf1 ptr ?all\x0ba=something'
-    assert packdata == correct
-
->>>>>>> 3b92c49e
 
 def test_dns_len():
     my_dns = DNS()
