--- conflicted
+++ resolved
@@ -285,13 +285,13 @@
         pointer += parsed
         num_ciphersuites = int(len(ciphersuites) / 2)
         try:
-            self.ciphersuites = [ssl_ciphersuites.BY_CODE[code] for code in struct.unpack('!' + num_ciphersuites * 'H', ciphersuites)]
+            self.ciphersuites = [
+                ssl_ciphersuites.BY_CODE[code] for code in struct.unpack('!' + num_ciphersuites * 'H', ciphersuites)]
         except KeyError as e:
             raise SSL3Exception('Unknown or invalid cipher suite type %x' % int(e.args[0]))
         # check len(ciphersuites) % 2 == 0 ?
         # compression methods
-        compression_methods, parsed = parse_variable_array(
-            self.data[pointer:], 1)
+        compression_methods, parsed = parse_variable_array(self.data[pointer:], 1)
         pointer += parsed
         self.compression_methods = struct.unpack('{0}B'.format(len(compression_methods)), compression_methods)
         # Parse extensions if present
@@ -602,12 +602,8 @@
             b"5008220ce5e0e78b6891afe204498c9363feffbe03235a2d9e05b7d990eb708d"  # rand
             b"2009bc0192e008e6fa8fe47998fca91311ba30ddde14a9587dc674b11c3d3e5ed1"  # session id
             # cipher suites
-<<<<<<< HEAD
-            b"005400ffc00ac0140088008700390038c00fc00500840035c007c009c011c0130045004400330032"
-            b"c00cc00ec002c0040096004100050004002fc008c01200160013c00dc003feff000ac006c010c00bc00100020001"
-=======
-            b"005200ffc00ac0140088008700390038c00fc00500840035c007c009c011c0130045004400330032c00cc00ec002c0040096004100050004002fc008c01200160013c00dc003000ac006c010c00bc00100020001"
->>>>>>> ac74c9f3
+            b"005200ffc00ac0140088008700390038c00fc00500840035c007c009c011c0130045004400330032"
+            b"c00cc00ec002c0040096004100050004002fc008c01200160013c00dc003000ac006c010c00bc00100020001"
             b"0100"  # compresssion methods
             # extensions
             b"00fc0000000e000c0000096c6f63616c686f7374000a00080006001700180019000b000201000023"
@@ -632,7 +628,10 @@
         assert (self.p.data.random == _hexdecode(b'5008220ce5e0e78b6891afe204498c9363feffbe03235a2d9e05b7d990eb708d'))
 
     def test_cipher_suite(self):
-        assert (tuple([c.code for c in self.p.data.ciphersuites]) == struct.unpack('!{0}H'.format(len(self.p.data.ciphersuites)), _hexdecode(b'00ffc00ac0140088008700390038c00fc00500840035c007c009c011c0130045004400330032c00cc00ec002c0040096004100050004002fc008c01200160013c00dc003000ac006c010c00bc00100020001')))
+        assert (tuple([c.code for c in self.p.data.ciphersuites]) == struct.unpack('!{0}H'.format(
+            len(self.p.data.ciphersuites)), _hexdecode(
+            b'00ffc00ac0140088008700390038c00fc00500840035c007c009c011c0130045004400330032c00c'
+            b'c00ec002c0040096004100050004002fc008c01200160013c00dc003000ac006c010c00bc00100020001')))
         assert (len(self.p.data.ciphersuites) == 41)
 
     def test_session_id(self):
