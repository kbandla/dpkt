--- conflicted
+++ resolved
@@ -599,8 +599,7 @@
         assert (self.msgs[0].data == _hexdecode(b'AA' * 16))
 
     def test_second_msg_data(self):
-<<<<<<< HEAD
-        assert (self.msgs[1].data == _hexdecode('BB' * 16))
+        assert (self.msgs[1].data == _hexdecode(b'BB' * 16))
 
     def test_incomplete(self):
         msgs, n = tls_multi_factory(_hexdecode('17'))
@@ -618,6 +617,3 @@
         msgs, n = tls_multi_factory(_hexdecode('1703010000'))
         assert (len(msgs) == 1)
         assert (n == 5)
-=======
-        assert (self.msgs[1].data == _hexdecode(b'BB' * 16))
->>>>>>> 2208e638
