"""pcap Next Generation file format"""
# Spec: https://pcapng.github.io/pcapng/

# pylint: disable=no-member
# pylint: disable=attribute-defined-outside-init
from __future__ import print_function
from __future__ import absolute_import

from struct import pack as struct_pack, unpack as struct_unpack
from time import time
import sys

from . import dpkt
from .compat import BytesIO, intround

BYTE_ORDER_MAGIC = 0x1A2B3C4D
BYTE_ORDER_MAGIC_LE = 0x4D3C2B1A

PCAPNG_VERSION_MAJOR = 1
PCAPNG_VERSION_MINOR = 0

# Block types
PCAPNG_BT_IDB = 0x00000001     # Interface Description Block
PCAPNG_BT_PB = 0x00000002      # Packet Block (deprecated)
PCAPNG_BT_SPB = 0x00000003     # Simple Packet Block
PCAPNG_BT_EPB = 0x00000006     # Enhanced Packet Block
PCAPNG_BT_SHB = 0x0A0D0D0A     # Section Header Block

# Options
PCAPNG_OPT_ENDOFOPT = 0        # end of options
PCAPNG_OPT_COMMENT = 1         # comment

# SHB options
PCAPNG_OPT_SHB_HARDWARE = 2    # description of the hardware
PCAPNG_OPT_SHB_OS = 3          # name of the operating system
PCAPNG_OPT_SHB_USERAPPL = 4    # name of the application

# IDB options
PCAPNG_OPT_IF_NAME = 2         # interface name
PCAPNG_OPT_IF_DESCRIPTION = 3  # interface description
PCAPNG_OPT_IF_IPV4ADDR = 4     # IPv4 network address and netmask for the interface
PCAPNG_OPT_IF_IPV6ADDR = 5     # IPv6 network address and prefix length for the interface
PCAPNG_OPT_IF_MACADDR = 6      # interface hardware MAC address
PCAPNG_OPT_IF_EUIADDR = 7      # interface hardware EUI address
PCAPNG_OPT_IF_SPEED = 8        # interface speed in bits/s
PCAPNG_OPT_IF_TSRESOL = 9      # timestamp resolution
PCAPNG_OPT_IF_TZONE = 10       # time zone
PCAPNG_OPT_IF_FILTER = 11      # capture filter
PCAPNG_OPT_IF_OS = 12          # operating system
PCAPNG_OPT_IF_FCSLEN = 13      # length of the Frame Check Sequence in bits
PCAPNG_OPT_IF_TSOFFSET = 14    # offset (in seconds) that must be added to packet timestamp

# <copied from pcap.py>
DLT_NULL = 0
DLT_EN10MB = 1
DLT_EN3MB = 2
DLT_AX25 = 3
DLT_PRONET = 4
DLT_CHAOS = 5
DLT_IEEE802 = 6
DLT_ARCNET = 7
DLT_SLIP = 8
DLT_PPP = 9
DLT_FDDI = 10
DLT_PFSYNC = 18
DLT_IEEE802_11 = 105
DLT_LINUX_SLL = 113
DLT_PFLOG = 117
DLT_IEEE802_11_RADIO = 127

if sys.platform.find('openbsd') != -1:
    DLT_LOOP = 12
    DLT_RAW = 14
else:
    DLT_LOOP = 108
    DLT_RAW = 12

dltoff = {DLT_NULL: 4, DLT_EN10MB: 14, DLT_IEEE802: 22, DLT_ARCNET: 6,
          DLT_SLIP: 16, DLT_PPP: 4, DLT_FDDI: 21, DLT_PFLOG: 48, DLT_PFSYNC: 4,
          DLT_LOOP: 4, DLT_LINUX_SLL: 16}
# </copied from pcap.py>


def _swap32b(i):
    """Swap endianness of an uint32"""
    return struct_unpack('<I', struct_pack('>I', i))[0]


def _align32b(i):
    """Return int `i` aligned to the 32-bit boundary"""
    r = i % 4
    return i if not r else i + 4 - r


def _padded(s):
    """Return bytes `s` padded with zeroes to align to the 32-bit boundary"""
    return struct_pack('%ss' % _align32b(len(s)), s)


def _padded_tolen(s, tolen):
    """Return bytes `s` padded with `tolen` zeroes to align to the 32-bit boundary"""
    return struct_pack('%ss' % tolen, s)


def _padlen(s):
    """Return size of padding required to align str `s` to the 32-bit boundary"""
    return _align32b(len(s)) - len(s)


class _PcapngBlock(dpkt.Packet):
    """Base class for a pcapng block with Options"""

    __hdr__ = (
        ('type', 'I', 0),  # block type
        ('len', 'I', 12),  # block total length: total size of this block, in octets
        # ( body, variable size )
        ('_len', 'I', 12),  # dup of len
    )

    def unpack_hdr(self, buf):
        dpkt.Packet.unpack(self, buf)

    def unpack(self, buf):
        dpkt.Packet.unpack(self, buf)
        if self.len > len(buf):
            raise dpkt.NeedData
        self._do_unpack_options(buf)

    def _do_unpack_options(self, buf, oo=None):
        self.opts = []
        self.data = ''
        oo = oo or self.__hdr_len__ - 4  # options offset
        ol = self.len - oo - 4  # length

        opts_buf = buf[oo:oo + ol]
        while opts_buf:
            opt = (PcapngOptionLE(opts_buf) if self.__hdr_fmt__[0] == '<'
                   else PcapngOption(opts_buf))
            self.opts.append(opt)

            opts_buf = opts_buf[len(opt):]
            if opt.code == PCAPNG_OPT_ENDOFOPT:
                break

        # duplicate total length field
        self._len = struct_unpack(self.__hdr_fmt__[0] + 'I', buf[-4:])[0]
        if self._len != self.len:
            raise dpkt.UnpackError('length fields do not match')

    def _do_pack_options(self):
        if not getattr(self, 'opts', None):
            return b''
        if self.opts[-1].code != PCAPNG_OPT_ENDOFOPT:
            raise dpkt.PackError('options must end with opt_endofopt')
        return b''.join(bytes(o) for o in self.opts)

    def __bytes__(self):
        opts_buf = self._do_pack_options()

        n = len(opts_buf) + self.__hdr_len__
        self.len = n
        self._len = n

        hdr_buf = self._pack_hdr(self.type, n, n)
        return b''.join([hdr_buf[:-4], opts_buf, hdr_buf[-4:]])

    def __len__(self):
        if not getattr(self, 'opts', None):
            return self.__hdr_len__

        opts_len = sum(len(o) for o in self.opts)
        return self.__hdr_len__ + opts_len


class PcapngBlockLE(_PcapngBlock):
    __byte_order__ = '<'


class PcapngOption(dpkt.Packet):
    """A single Option"""

    __hdr__ = (
        ('code', 'H', PCAPNG_OPT_ENDOFOPT),
        ('len', 'H', 0),
    )

    def unpack(self, buf):
        dpkt.Packet.unpack(self, buf)
        self.data = buf[self.__hdr_len__:self.__hdr_len__ + self.len]

        # decode comment
        if self.code == PCAPNG_OPT_COMMENT:
            try:
                self.text = self.data.decode('utf-8')
            except UnicodeDecodeError as ude:
                if b'\x00' in self.data:
                    self.text = self.data[:self.data.index(b'\x00')].decode('ascii')
                else:
                    raise ude

    def __bytes__(self):
        # encode comment
        if self.code == PCAPNG_OPT_COMMENT:
            text = getattr(self, 'text', self.data)

            self.data = text.encode('utf-8') if not isinstance(text, bytes) else text

        self.len = len(self.data)
        hdr = self._pack_hdr(self.code, self.len)
        return hdr + _padded(self.data)

    def __len__(self):
        return self.__hdr_len__ + len(self.data) + _padlen(self.data)

    def __repr__(self):
        if self.code == PCAPNG_OPT_ENDOFOPT:
            return '{0}(opt_endofopt)'.format(self.__class__.__name__)
        else:
            return dpkt.Packet.__repr__(self)


class PcapngOptionLE(PcapngOption):
    __byte_order__ = '<'


class SectionHeaderBlock(_PcapngBlock):
    """Section Header block"""

    __hdr__ = (
        ('type', 'I', PCAPNG_BT_SHB),
        ('len', 'I', 28),
        ('bom', 'I', BYTE_ORDER_MAGIC),
        ('v_major', 'H', PCAPNG_VERSION_MAJOR),
        ('v_minor', 'H', PCAPNG_VERSION_MINOR),
        ('sec_len', 'q', -1),  # section length, -1 = auto
        # ( options, variable size )
        ('_len', 'I', 28)
    )

    def __bytes__(self):
        opts_buf = self._do_pack_options()

        n = len(opts_buf) + self.__hdr_len__
        self.len = n
        self._len = n

        hdr_buf = self._pack_hdr(
            self.type,
            n,
            self.bom,
            self.v_major,
            self.v_minor,
            self.sec_len,
            n,
        )
        return b''.join([hdr_buf[:-4], opts_buf, hdr_buf[-4:]])


class SectionHeaderBlockLE(SectionHeaderBlock):
    __byte_order__ = '<'


class InterfaceDescriptionBlock(_PcapngBlock):
    """Interface Description block"""

    __hdr__ = (
        ('type', 'I', PCAPNG_BT_IDB),
        ('len', 'I', 20),
        ('linktype', 'H', DLT_EN10MB),
        ('_reserved', 'H', 0),
        ('snaplen', 'I', 1500),
        # ( options, variable size )
        ('_len', 'I', 20)
    )

    def __bytes__(self):
        opts_buf = self._do_pack_options()

        n = len(opts_buf) + self.__hdr_len__
        self.len = n
        self._len = n

        hdr_buf = self._pack_hdr(
            self.type,
            n,
            self.linktype,
            self._reserved,
            self.snaplen,
            n,
        )
        return b''.join([hdr_buf[:-4], opts_buf, hdr_buf[-4:]])


class InterfaceDescriptionBlockLE(InterfaceDescriptionBlock):
    __byte_order__ = '<'


class EnhancedPacketBlock(_PcapngBlock):
    """Enhanced Packet block"""

    __hdr__ = (
        ('type', 'I', PCAPNG_BT_EPB),
        ('len', 'I', 64),
        ('iface_id', 'I', 0),
        ('ts_high', 'I', 0),  # timestamp high
        ('ts_low', 'I', 0),  # timestamp low
        ('caplen', 'I', 0),  # captured len, size of pkt_data
        ('pkt_len', 'I', 0),  # actual packet len
        # ( pkt_data, variable size )
        # ( options, variable size )
        ('_len', 'I', 64)
    )

    def unpack(self, buf):
        dpkt.Packet.unpack(self, buf)
        if self.len > len(buf):
            raise dpkt.NeedData

        # packet data
        po = self.__hdr_len__ - 4  # offset of pkt_data
        self.pkt_data = buf[po:po + self.caplen]

        # skip padding between pkt_data and options
        opts_offset = po + _align32b(self.caplen)
        self._do_unpack_options(buf, opts_offset)

    def __bytes__(self):
        pkt_buf = self.pkt_data

        pkt_len = len(pkt_buf)
        self.caplen = pkt_len
        self.pkt_len = pkt_len

        opts_buf = self._do_pack_options()

        n = self.__hdr_len__ + _align32b(self.caplen) + len(opts_buf)
        self.len = n
        self._len = n

        hdr_buf = self._pack_hdr(
            self.type,
            n,
            self.iface_id,
            self.ts_high,
            self.ts_low,
            pkt_len,
            pkt_len,
            n
        )

        return b''.join([hdr_buf[:-4], _padded(pkt_buf), opts_buf, hdr_buf[-4:]])

    def __len__(self):
        opts_len = sum(len(o) for o in self.opts)
        return self.__hdr_len__ + _align32b(self.caplen) + opts_len


class EnhancedPacketBlockLE(EnhancedPacketBlock):
    __byte_order__ = '<'


class PacketBlock(EnhancedPacketBlock):
    """Packet block (deprecated)"""

    __hdr__ = (
        ('type', 'I', PCAPNG_BT_PB),
        ('len', 'I', 64),
        ('iface_id', 'H', 0),
        ('drops_count', 'H', 0),  # local drop counter
        ('ts_high', 'I', 0),  # timestamp high
        ('ts_low', 'I', 0),  # timestamp low
        ('caplen', 'I', 0),  # captured len, size of pkt_data
        ('pkt_len', 'I', 0),  # actual packet len
        # ( pkt_data, variable size )
        # ( options, variable size )
        ('_len', 'I', 64)
    )

    def __bytes__(self):
        pkt_buf = self.pkt_data

        pkt_len = len(pkt_buf)
        self.caplen = pkt_len
        self.pkt_len = pkt_len

        opts_buf = self._do_pack_options()

        n = self.__hdr_len__ + _align32b(self.caplen) + len(opts_buf)
        self.len = n
        self._len = n

        hdr_buf = self._pack_hdr(
            self.type,
            n,
            self.iface_id,
            self.drops_count,
            self.ts_high,
            self.ts_low,
            pkt_len,
            pkt_len,
            n
        )

        return b''.join([hdr_buf[:-4], _padded(pkt_buf), opts_buf, hdr_buf[-4:]])


class PacketBlockLE(PacketBlock):
    __byte_order__ = '<'


class Writer(object):
    """Simple pcapng dumpfile writer."""

    __le = sys.byteorder == 'little'

    def __init__(self, fileobj, snaplen=1500, linktype=DLT_EN10MB, shb=None, idb=None):
        """
        Create a pcapng dumpfile writer for the given fileobj.

        shb can be an instance of SectionHeaderBlock(LE)
        idb can be an instance of InterfaceDescriptionBlock(LE) (or sequence of them)
        """
        self.__f = fileobj

        if shb:
            self._validate_block('shb', shb, SectionHeaderBlock)
        if idb:
            try:
                for idb_ in idb:
                    self._validate_block('idb', idb_, InterfaceDescriptionBlock)
            except (TypeError, ValueError):  # not iter or _validate_block failed
                self._validate_block('idb', idb, InterfaceDescriptionBlock)
                idb = [idb]

        if self.__le:
            shb = shb or SectionHeaderBlockLE()
            idb = idb or [InterfaceDescriptionBlockLE(snaplen=snaplen, linktype=linktype)]
            self._kls = EnhancedPacketBlockLE
        else:
            shb = shb or SectionHeaderBlock()
            idb = idb or [InterfaceDescriptionBlock(snaplen=snaplen, linktype=linktype)]
            self._kls = EnhancedPacketBlock

        self.__f.write(bytes(shb))
        for idb_ in idb:
            self.__f.write(bytes(idb_))

    def _validate_block(self, arg_name, blk, expected_cls):
        """Check a user-defined block for correct type and endianness"""
        if not isinstance(blk, expected_cls):
            raise ValueError('{0}: expecting class {1}'.format(
                arg_name, expected_cls.__name__))

        if self.__le and blk.__hdr_fmt__[0] == '>':
            raise ValueError('{0}: expecting class {1}LE on a little-endian system'.format(
                arg_name, expected_cls.__name__))

        if not self.__le and blk.__hdr_fmt__[0] == '<':
            raise ValueError('{0}: expecting class {1} on a big-endian system'.format(
                arg_name, expected_cls.__name__.replace('LE', '')))

    def writepkt(self, pkt, ts=None):
        """
        Write a single packet with an optional timestamp.

        Args:
            pkt: buffer or instance of EnhancedPacketBlock(LE)
            ts: Unix timestamp in seconds since Epoch (e.g. 1454725786.99)
        """
        if isinstance(pkt, EnhancedPacketBlock):
            self._validate_block('pkt', pkt, EnhancedPacketBlock)

            if ts is not None:  # ts as an argument gets precedence
                ts = intround(ts * 1e6)
            elif pkt.ts_high == pkt.ts_low == 0:
                ts = intround(time() * 1e6)

            if ts is not None:
                pkt.ts_high = ts >> 32
                pkt.ts_low = ts & 0xffffffff

            self.__f.write(bytes(pkt))
            return

        # pkt is a buffer - wrap it into an EPB
        if ts is None:
            ts = time()
        self.writepkt_time(pkt, ts)

    def writepkt_time(self, pkt, ts):
        """
        Write a single packet with a mandatory timestamp.

        Args:
            pkt: a buffer
            ts: Unix timestamp in seconds since Epoch (e.g. 1454725786.99)
        """
        ts = intround(ts * 1e6)  # to int microseconds

        s = pkt
        n = len(s)

        epb = self._kls(
            ts_high=ts >> 32,
            ts_low=ts & 0xffffffff,
            caplen=n,
            pkt_len=n,
            pkt_data=s
        )
        self.__f.write(bytes(epb))

    def writepkts(self, pkts):
        """
        Take an iterable of (ts, pkt), and write to file.
        """
        kls = self._kls()
        ph = kls._pack_hdr
        fd = self.__f

        iface_id = kls.iface_id
        pkt_type = kls.type

        opts_buf = kls._do_pack_options()
        opts_len = len(opts_buf)

        hdr_len = kls.__hdr_len__
        precalc_n = hdr_len + opts_len

        for ts, pkt in pkts:
            ts = intround(ts * 1e6)  # to int microseconds
            pkt_len = len(pkt)
            pkt_len_align = _align32b(pkt_len)

            n = precalc_n + pkt_len_align
            hdr_buf = ph(
                pkt_type,
                n,
                iface_id,
                ts >> 32,
                ts & 0xffffffff,
                pkt_len,
                pkt_len,
                n
            )
            buf = b''.join([
                hdr_buf[:-4],
                _padded_tolen(pkt, pkt_len_align),
                opts_buf,
                hdr_buf[-4:]
            ])
            fd.write(buf)

    def close(self):
        self.__f.close()


class Reader(object):
    """Simple pypcap-compatible pcapng file reader."""

    def __init__(self, fileobj):
        self.name = getattr(fileobj, 'name', '<{0}>'.format(fileobj.__class__.__name__))
        self.__f = fileobj

        shb = SectionHeaderBlock()
        buf = self.__f.read(shb.__hdr_len__)
        if len(buf) < shb.__hdr_len__:
            raise ValueError('invalid pcapng header')

        # unpack just the header since endianness is not known
        shb.unpack_hdr(buf)
        if shb.type != PCAPNG_BT_SHB:
            raise ValueError('invalid pcapng header: not a SHB')

        # determine the correct byte order and reload full SHB
        if shb.bom == BYTE_ORDER_MAGIC_LE:
            self.__le = True
            buf += self.__f.read(_swap32b(shb.len) - shb.__hdr_len__)
            shb = SectionHeaderBlockLE(buf)
        elif shb.bom == BYTE_ORDER_MAGIC:
            self.__le = False
            buf += self.__f.read(shb.len - shb.__hdr_len__)
            shb = SectionHeaderBlock(buf)
        else:
            raise ValueError('unknown endianness')

        # check if this version is supported
        if shb.v_major != PCAPNG_VERSION_MAJOR:
            raise ValueError('unknown pcapng version {0}.{1}'.format(shb.v_major, shb.v_minor,))

        # look for a mandatory IDB
        idb = None
        while 1:
            buf = self.__f.read(8)
            if len(buf) < 8:
                break

            blk_type, blk_len = struct_unpack('<II' if self.__le else '>II', buf)
            buf += self.__f.read(blk_len - 8)

            if blk_type == PCAPNG_BT_IDB:
                idb = (InterfaceDescriptionBlockLE(buf) if self.__le
                       else InterfaceDescriptionBlock(buf))
                break
            # just skip other blocks

        if idb is None:
            raise ValueError('IDB not found')

        # set timestamp resolution and offset
        self._divisor = float(1e6)  # defaults
        self._tsoffset = 0
        for opt in idb.opts:
            if opt.code == PCAPNG_OPT_IF_TSRESOL:
                # if MSB=0, the remaining bits is a neg power of 10 (e.g. 6 means microsecs)
                # if MSB=1, the remaining bits is a neg power of 2 (e.g. 10 means 1/1024 of second)
                opt_val = struct_unpack('b', opt.data)[0]
                pow_num = 2 if opt_val & 0b10000000 else 10
                self._divisor = float(pow_num ** (opt_val & 0b01111111))

            elif opt.code == PCAPNG_OPT_IF_TSOFFSET:
                # 64-bit int that specifies an offset (in seconds) that must be added to the
                # timestamp of each packet
                self._tsoffset = struct_unpack('<q' if self.__le else '>q', opt.data)[0]

        if idb.linktype in dltoff:
            self.dloff = dltoff[idb.linktype]
        else:
            self.dloff = 0

        self.idb = idb
        self.snaplen = idb.snaplen
        self.filter = ''
        self.__iter = iter(self)

    @property
    def fd(self):
        return self.__f.fileno()

    def fileno(self):
        return self.fd

    def datalink(self):
        return self.idb.linktype

    def setfilter(self, value, optimize=1):
        raise NotImplementedError

    def readpkts(self):
        return list(self)

    def __next__(self):
        return next(self.__iter)
    next = __next__  # Python 2 compat

    def dispatch(self, cnt, callback, *args):
        """Collect and process packets with a user callback.

        Return the number of packets processed, or 0 for a savefile.

        Arguments:

        cnt      -- number of packets to process;
                    or 0 to process all packets until EOF
        callback -- function with (timestamp, pkt, *args) prototype
        *args    -- optional arguments passed to callback on execution
        """
        processed = 0
        if cnt > 0:
            for _ in range(cnt):
                try:
                    ts, pkt = next(iter(self))
                except StopIteration:
                    break
                callback(ts, pkt, *args)
                processed += 1
        else:
            for ts, pkt in self:
                callback(ts, pkt, *args)
                processed += 1
        return processed

    def loop(self, callback, *args):
        self.dispatch(0, callback, *args)

    def __iter__(self):
        while 1:
            buf = self.__f.read(8)
            if len(buf) < 8:
                break

            blk_type, blk_len = struct_unpack('<II' if self.__le else '>II', buf)
            buf += self.__f.read(blk_len - 8)

            if blk_type == PCAPNG_BT_EPB:
                epb = EnhancedPacketBlockLE(buf) if self.__le else EnhancedPacketBlock(buf)
                ts = self._tsoffset + (((epb.ts_high << 32) | epb.ts_low) / self._divisor)
                yield (ts, epb.pkt_data)
            elif blk_type == PCAPNG_BT_PB:
                pb = PacketBlockLE(buf) if self.__le else PacketBlock(buf)
                ts = self._tsoffset + (((pb.ts_high << 32) | pb.ts_low) / self._divisor)
                yield (ts, pb.pkt_data)

            # just ignore other blocks


#########
# TESTS #
#########

def test_shb():
    """Test SHB with options"""
    buf = (
        b'\x0a\x0d\x0d\x0a\x58\x00\x00\x00\x4d\x3c\x2b\x1a\x01\x00\x00\x00\xff\xff\xff\xff\xff\xff'
        b'\xff\xff\x04\x00\x31\x00\x54\x53\x68\x61\x72\x6b\x20\x31\x2e\x31\x30\x2e\x30\x72\x63\x32'
        b'\x20\x28\x53\x56\x4e\x20\x52\x65\x76\x20\x34\x39\x35\x32\x36\x20\x66\x72\x6f\x6d\x20\x2f'
        b'\x74\x72\x75\x6e\x6b\x2d\x31\x2e\x31\x30\x29\x00\x00\x00\x00\x00\x00\x00\x58\x00\x00\x00')

    opt_buf = b'\x04\x00\x31\x00TShark 1.10.0rc2 (SVN Rev 49526 from /trunk-1.10)\x00\x00\x00'

    # block unpacking
    shb = SectionHeaderBlockLE(buf)
    assert shb.type == PCAPNG_BT_SHB
    assert shb.bom == BYTE_ORDER_MAGIC
    assert shb.v_major == 1
    assert shb.v_minor == 0
    assert shb.sec_len == -1
    assert shb.data == ''

    # options unpacking
    assert len(shb.opts) == 2
    assert shb.opts[0].code == PCAPNG_OPT_SHB_USERAPPL
    assert shb.opts[0].data == b'TShark 1.10.0rc2 (SVN Rev 49526 from /trunk-1.10)'
    assert shb.opts[0].len == len(shb.opts[0].data)

    assert shb.opts[1].code == PCAPNG_OPT_ENDOFOPT
    assert shb.opts[1].len == 0

    # option packing
    assert str(shb.opts[0]) == str(opt_buf)
    assert len(shb.opts[0]) == len(opt_buf)
    assert bytes(shb.opts[1]) == b'\x00\x00\x00\x00'

    # block packing
    assert bytes(shb) == bytes(buf)
    assert str(shb) == str(buf)
    assert len(shb) == len(buf)


def test_idb():
    """Test IDB with options"""
    buf = (
        b'\x01\x00\x00\x00\x20\x00\x00\x00\x01\x00\x00\x00\xff\xff\x00\x00\x09\x00\x01\x00\x06\x00'
        b'\x00\x00\x00\x00\x00\x00\x20\x00\x00\x00')

    # block unpacking
    idb = InterfaceDescriptionBlockLE(buf)
    assert idb.type == PCAPNG_BT_IDB
    assert idb.linktype == DLT_EN10MB
    assert idb.snaplen == 0xffff
    assert idb.data == ''

    # options unpacking
    assert len(idb.opts) == 2
    assert idb.opts[0].code == PCAPNG_OPT_IF_TSRESOL
    assert idb.opts[0].len == 1
    assert idb.opts[0].data == b'\x06'

    assert idb.opts[1].code == PCAPNG_OPT_ENDOFOPT
    assert idb.opts[1].len == 0

    # option packing
    assert bytes(idb.opts[0]) == b'\x09\x00\x01\x00\x06\x00\x00\x00'
    assert len(idb.opts[0]) == 8
    assert bytes(idb.opts[1]) == b'\x00\x00\x00\x00'

    # block packing
    assert bytes(idb) == bytes(buf)
    assert str(idb) == str(buf)
    assert len(idb) == len(buf)


def test_epb():
    """Test EPB with a non-ascii comment option"""
    buf = (
        b'\x06\x00\x00\x00\x80\x00\x00\x00\x00\x00\x00\x00\x73\xe6\x04\x00\xbe\x37\xe2\x19\x4a\x00'
        b'\x00\x00\x4a\x00\x00\x00\x00\x00\x00\x00\x00\x00\x00\x00\x00\x00\x00\x00\x08\x00\x45\x00'
        b'\x00\x3c\x5d\xb3\x40\x00\x40\x06\xdf\x06\x7f\x00\x00\x01\x7f\x00\x00\x01\x98\x34\x11\x4e'
        b'\x95\xcb\x2d\x3a\x00\x00\x00\x00\xa0\x02\xaa\xaa\xfe\x30\x00\x00\x02\x04\xff\xd7\x04\x02'
        b'\x08\x0a\x05\x8f\x70\x89\x00\x00\x00\x00\x01\x03\x03\x07\x00\x00\x01\x00\x0a\x00\xd0\xbf'
        b'\xd0\xb0\xd0\xba\xd0\xb5\xd1\x82\x00\x00\x00\x00\x00\x00\x80\x00\x00\x00')

    # block unpacking
    epb = EnhancedPacketBlockLE(buf)
    assert epb.type == PCAPNG_BT_EPB
    assert epb.caplen == len(epb.pkt_data)
    assert epb.pkt_len == len(epb.pkt_data)
    assert epb.caplen == 74
    assert epb.ts_high == 321139
    assert epb.ts_low == 434255806
    assert epb.data == ''

    # options unpacking
    assert len(epb.opts) == 2
    assert epb.opts[0].code == PCAPNG_OPT_COMMENT
    assert epb.opts[0].text == u'\u043f\u0430\u043a\u0435\u0442'

    assert epb.opts[1].code == PCAPNG_OPT_ENDOFOPT
    assert epb.opts[1].len == 0

    # option packing
    assert bytes(epb.opts[0]) == b'\x01\x00\x0a\x00\xd0\xbf\xd0\xb0\xd0\xba\xd0\xb5\xd1\x82\x00\x00'
    assert len(epb.opts[0]) == 16
    assert bytes(epb.opts[1]) == b'\x00\x00\x00\x00'

    # block packing
    assert bytes(epb) == bytes(buf)
    assert str(epb) == str(buf)
    assert len(epb) == len(buf)


<<<<<<< HEAD
def test_pb():
    """Test PB with a non-ascii comment option"""
    buf = (
        b'\x02\x00\x00\x00\x80\x00\x00\x00\x00\x00\x00\x00\x73\xe6\x04\x00\xbe\x37\xe2\x19\x4a\x00'
        b'\x00\x00\x4a\x00\x00\x00\x00\x00\x00\x00\x00\x00\x00\x00\x00\x00\x00\x00\x08\x00\x45\x00'
        b'\x00\x3c\x5d\xb3\x40\x00\x40\x06\xdf\x06\x7f\x00\x00\x01\x7f\x00\x00\x01\x98\x34\x11\x4e'
        b'\x95\xcb\x2d\x3a\x00\x00\x00\x00\xa0\x02\xaa\xaa\xfe\x30\x00\x00\x02\x04\xff\xd7\x04\x02'
        b'\x08\x0a\x05\x8f\x70\x89\x00\x00\x00\x00\x01\x03\x03\x07\x00\x00\x01\x00\x0a\x00\xd0\xbf'
        b'\xd0\xb0\xd0\xba\xd0\xb5\xd1\x82\x00\x00\x00\x00\x00\x00\x80\x00\x00\x00')

    # block unpacking
    pb = PacketBlockLE(buf)
    assert pb.type == PCAPNG_BT_PB
    assert pb.caplen == len(pb.pkt_data)
    assert pb.iface_id == 0
    assert pb.drops_count == 0
    assert pb.pkt_len == len(pb.pkt_data)
    assert pb.caplen == 74
    assert pb.ts_high == 321139
    assert pb.ts_low == 434255806
    assert pb.data == ''

    # options unpacking
    assert len(pb.opts) == 2
    assert pb.opts[0].code == PCAPNG_OPT_COMMENT
    assert pb.opts[0].text == u'\u043f\u0430\u043a\u0435\u0442'

    assert pb.opts[1].code == PCAPNG_OPT_ENDOFOPT
    assert pb.opts[1].len == 0

    # option packing
    assert bytes(pb.opts[0]) == b'\x01\x00\x0a\x00\xd0\xbf\xd0\xb0\xd0\xba\xd0\xb5\xd1\x82\x00\x00'
    assert len(pb.opts[0]) == 16
    assert bytes(pb.opts[1]) == b'\x00\x00\x00\x00'

    # block packing
    assert bytes(pb) == bytes(buf)
    assert str(pb) == str(buf)
    assert len(pb) == len(buf)


def test_pb_read():
    """ Test PB parsing as part of file """
    pb_packet = (
        b'\x02\x00\x00\x00\x80\x00\x00\x00\x00\x00\x00\x00\x73\xe6\x04\x00\xbe\x37\xe2\x19\x4a\x00'
        b'\x00\x00\x4a\x00\x00\x00\x00\x00\x00\x00\x00\x00\x00\x00\x00\x00\x00\x00\x08\x00\x45\x00'
        b'\x00\x3c\x5d\xb3\x40\x00\x40\x06\xdf\x06\x7f\x00\x00\x01\x7f\x00\x00\x01\x98\x34\x11\x4e'
        b'\x95\xcb\x2d\x3a\x00\x00\x00\x00\xa0\x02\xaa\xaa\xfe\x30\x00\x00\x02\x04\xff\xd7\x04\x02'
        b'\x08\x0a\x05\x8f\x70\x89\x00\x00\x00\x00\x01\x03\x03\x07\x00\x00\x01\x00\x0a\x00\xd0\xbf'
        b'\xd0\xb0\xd0\xba\xd0\xb5\xd1\x82\x00\x00\x00\x00\x00\x00\x80\x00\x00\x00')

    buf = define_testdata().valid_pcapng + pb_packet
    fobj = BytesIO(buf)

    # test reading
    reader = Reader(fobj)

    # first packet is EPB and comes from define_testdata().valid_pcapng
    ts, buf1 = next(iter(reader))
    assert ts == 1442984653.210838

    # second packet is concatenated PB, pb_packet defined above
    ts, buf2 = next(iter(reader))
    assert ts == 1379281936.72595
=======
def test_epb_ascii_comment_option():
    """Test EPB with an ascii comment option"""
    buf = (
        b'\x06\x00\x00\x00\x7c\x00\x00\x00\x01\x00\x00\x00\xff\xff\xff\xff\x79\xd2\xdf\xe1\x44\x00'
        b'\x00\x00\x44\x00\x00\x00\x00\x00\x00\x01\x00\x06\x00\x0b\xdb\x43\xe7\x4b\xf6\x7f\x08\x00'
        b'\x45\x00\x00\x34\x2b\x1f\x40\x00\x40\x06\x15\x63\x82\xd9\xfa\x81\x82\xd9\xfa\x0d\x17\x70'
        b'\xec\x3e\x02\xba\x94\x38\x81\x52\x4a\x39\x80\x10\xbb\x5d\x53\x0d\x00\x00\x01\x01\x08\x0a'
        b'\x03\xf9\xc7\xbf\x04\x02\x38\x28\x01\x00\x0f\x00\x50\x61\x63\x6b\x65\x74\x20\x23\x31\x00'
        b'\x78\x4d\x39\x87\x0c\x00\x00\x00\x00\x00\x7c\x00\x00\x00')

    # block unpacking
    epb = EnhancedPacketBlockLE(buf)

    # options unpacking
    assert len(epb.opts) == 2
    assert epb.opts[0].code == PCAPNG_OPT_COMMENT
    assert epb.opts[0].text == 'Packet #1'

    assert epb.opts[1].code == PCAPNG_OPT_ENDOFOPT
    assert epb.opts[1].len == 0

    # option packing
    assert bytes(epb.opts[0]) == b'\x01\x00\x09\x00\x50\x61\x63\x6b\x65\x74\x20\x23\x31\x00\x00\x00'
    assert len(epb.opts[0]) == 16
    assert bytes(epb.opts[1]) == b'\x00\x00\x00\x00'


def test_epb_invalid_utf8_comment_option():
    """Test EPB with an invalid (non UTF-8, non-zero terminated ascii) comment option"""
    buf = (
        b'\x06\x00\x00\x00\x7c\x00\x00\x00\x01\x00\x00\x00\xff\xff\xff\xff\x79\xd2\xdf\xe1\x44\x00'
        b'\x00\x00\x44\x00\x00\x00\x00\x00\x00\x01\x00\x06\x00\x0b\xdb\x43\xe7\x4b\xf6\x7f\x08\x00'
        b'\x45\x00\x00\x34\x2b\x1f\x40\x00\x40\x06\x15\x63\x82\xd9\xfa\x81\x82\xd9\xfa\x0d\x17\x70'
        b'\xec\x3e\x02\xba\x94\x38\x81\x52\x4a\x39\x80\x10\xbb\x5d\x53\x0d\x00\x00\x01\x01\x08\x0a'
        b'\x03\xf9\xc7\xbf\x04\x02\x38\x28\x01\x00\x0f\x00\x50\x61\x63\x6b\x65\x74\x20\x23\x31\x20'
        b'\x78\x4d\x39\x87\x0c\x00\x00\x00\x00\x00\x7c\x00\x00\x00')

    try:
        EnhancedPacketBlockLE(buf)
    except Exception as e:
        assert isinstance(e, UnicodeDecodeError)
>>>>>>> e38d18d2


def test_simple_write_read():
    """Test writing a basic pcapng and then reading it"""
    fobj = BytesIO()

    writer = Writer(fobj, snaplen=0x2000, linktype=DLT_LINUX_SLL)
    writer.writepkt(b'foo', ts=1454725786.526401)
    fobj.flush()
    fobj.seek(0)

    reader = Reader(fobj)
    assert reader.snaplen == 0x2000
    assert reader.datalink() == DLT_LINUX_SLL

    ts, buf1 = next(iter(reader))
    assert ts == 1454725786.526401
    assert buf1 == b'foo'

    # test dispatch()
    fobj.seek(0)
    reader = Reader(fobj)
    assert reader.dispatch(1, lambda ts, pkt: None) == 1
    assert reader.dispatch(1, lambda ts, pkt: None) == 0
    fobj.close()


def test_pcapng_header():
    """Reading an empty file will fail as the header length is incorrect"""
    fobj = BytesIO()

    try:
        Reader(fobj)
    except Exception as e:
        assert isinstance(e, ValueError)


def define_testdata():
    class TestData(object):
        def __init__(self):
            self.valid_shb_le = SectionHeaderBlockLE(opts=[
                PcapngOptionLE(code=3, data=b'64-bit Windows 8.1, build 9600'),
                PcapngOptionLE(code=4, data=b'Dumpcap 1.12.7 (v1.12.7-0-g7fc8978 from master-1.12)'),
                PcapngOptionLE()
            ])

            self.valid_shb_be = SectionHeaderBlock(opts=[
                PcapngOption(code=3, data=b'64-bit Windows 8.1, build 9600'),
                PcapngOption(code=4, data=b'Dumpcap 1.12.7 (v1.12.7-0-g7fc8978 from master-1.12)'),
                PcapngOption()
            ])

            self.valid_idb_le = InterfaceDescriptionBlockLE(snaplen=0x40000, opts=[
                PcapngOptionLE(code=2, data=b'\\Device\\NPF_{3BBF21A7-91AE-4DDB-AB2C-C782999C22D5}'),
                PcapngOptionLE(code=9, data=b'\x06'),
                PcapngOptionLE(code=12, data=b'64-bit Windows 8.1, build 9600'),
                PcapngOptionLE()
            ])

            self.valid_idb_be = InterfaceDescriptionBlock(snaplen=0x40000, opts=[
                PcapngOption(code=2, data=b'\\Device\\NPF_{3BBF21A7-91AE-4DDB-AB2C-C782999C22D5}'),
                PcapngOption(code=9, data=b'\x06'),
                PcapngOption(code=12, data=b'64-bit Windows 8.1, build 9600'),
                PcapngOption()
            ])

            self.valid_pcapng = (
                b'\x0a\x0d\x0d\x0a\x7c\x00\x00\x00\x4d\x3c\x2b\x1a\x01\x00\x00'
                b'\x00\xff\xff\xff\xff\xff\xff\xff\xff\x03\x00\x1e\x00\x36\x34'
                b'\x2d\x62\x69\x74\x20\x57\x69\x6e\x64\x6f\x77\x73\x20\x38\x2e'
                b'\x31\x2c\x20\x62\x75\x69\x6c\x64\x20\x39\x36\x30\x30\x00\x00'
                b'\x04\x00\x34\x00\x44\x75\x6d\x70\x63\x61\x70\x20\x31\x2e\x31'
                b'\x32\x2e\x37\x20\x28\x76\x31\x2e\x31\x32\x2e\x37\x2d\x30\x2d'
                b'\x67\x37\x66\x63\x38\x39\x37\x38\x20\x66\x72\x6f\x6d\x20\x6d'
                b'\x61\x73\x74\x65\x72\x2d\x31\x2e\x31\x32\x29\x00\x00\x00\x00'
                b'\x7c\x00\x00\x00\x01\x00\x00\x00\x7c\x00\x00\x00\x01\x00\x00'
                b'\x00\x00\x00\x04\x00\x02\x00\x32\x00\x5c\x44\x65\x76\x69\x63'
                b'\x65\x5c\x4e\x50\x46\x5f\x7b\x33\x42\x42\x46\x32\x31\x41\x37'
                b'\x2d\x39\x31\x41\x45\x2d\x34\x44\x44\x42\x2d\x41\x42\x32\x43'
                b'\x2d\x43\x37\x38\x32\x39\x39\x39\x43\x32\x32\x44\x35\x7d\x00'
                b'\x00\x09\x00\x01\x00\x06\x00\x00\x00\x0c\x00\x1e\x00\x36\x34'
                b'\x2d\x62\x69\x74\x20\x57\x69\x6e\x64\x6f\x77\x73\x20\x38\x2e'
                b'\x31\x2c\x20\x62\x75\x69\x6c\x64\x20\x39\x36\x30\x30\x00\x00'
                b'\x00\x00\x00\x00\x7c\x00\x00\x00\x06\x00\x00\x00\x84\x00\x00'
                b'\x00\x00\x00\x00\x00\x63\x20\x05\x00\xd6\xc4\xab\x0b\x4a\x00'
                b'\x00\x00\x4a\x00\x00\x00\x08\x00\x27\x96\xcb\x7c\x52\x54\x00'
                b'\x12\x35\x02\x08\x00\x45\x00\x00\x3c\xa4\x40\x00\x00\x1f\x01'
                b'\x27\xa2\xc0\xa8\x03\x28\x0a\x00\x02\x0f\x00\x00\x56\xf0\x00'
                b'\x01\x00\x6d\x41\x42\x43\x44\x45\x46\x47\x48\x49\x4a\x4b\x4c'
                b'\x4d\x4e\x4f\x50\x51\x52\x53\x54\x55\x56\x57\x41\x42\x43\x44'
                b'\x45\x46\x47\x48\x49\x00\x00\x01\x00\x0f\x00\x64\x70\x6b\x74'
                b'\x20\x69\x73\x20\x61\x77\x65\x73\x6f\x6d\x65\x00\x00\x00\x00'
                b'\x00\x84\x00\x00\x00'
            )
            self.valid_pkts = [
                (1442984653.210838,
                 (b"\x08\x00'\x96\xcb|RT\x00\x125\x02\x08\x00E\x00\x00<\xa4@"
                  b"\x00\x00\x1f\x01'\xa2\xc0\xa8\x03(\n\x00\x02\x0f\x00\x00V"
                  b"\xf0\x00\x01\x00mABCDEFGHIJKLMNOPQRSTUVWABCDEFGHI"))
            ]

            self.valid_epb_be = EnhancedPacketBlock(opts=[
                PcapngOption(code=1, text=b'dpkt is awesome'),
                PcapngOption()
            ], pkt_data=(
                b'\x08\x00\x27\x96\xcb\x7c\x52\x54\x00\x12\x35\x02\x08\x00\x45'
                b'\x00\x00\x3c\xa4\x40\x00\x00\x1f\x01\x27\xa2\xc0\xa8\x03\x28'
                b'\x0a\x00\x02\x0f\x00\x00\x56\xf0\x00\x01\x00\x6d\x41\x42\x43'
                b'\x44\x45\x46\x47\x48\x49\x4a\x4b\x4c\x4d\x4e\x4f\x50\x51\x52'
                b'\x53\x54\x55\x56\x57\x41\x42\x43\x44\x45\x46\x47\x48\x49'
            ))

            self.valid_epb_le = EnhancedPacketBlockLE(opts=[
                PcapngOptionLE(code=1, text=b'dpkt is awesome'),
                PcapngOptionLE()
            ], pkt_data=(
                b'\x08\x00\x27\x96\xcb\x7c\x52\x54\x00\x12\x35\x02\x08\x00\x45'
                b'\x00\x00\x3c\xa4\x40\x00\x00\x1f\x01\x27\xa2\xc0\xa8\x03\x28'
                b'\x0a\x00\x02\x0f\x00\x00\x56\xf0\x00\x01\x00\x6d\x41\x42\x43'
                b'\x44\x45\x46\x47\x48\x49\x4a\x4b\x4c\x4d\x4e\x4f\x50\x51\x52'
                b'\x53\x54\x55\x56\x57\x41\x42\x43\x44\x45\x46\x47\x48\x49'
            ))

        @property
        def shb_idb_epb_le(self):
            return self.valid_shb_le, self.valid_idb_le, self.valid_epb_le

        @property
        def shb_idb_epb_be(self):
            return self.valid_shb_be, self.valid_idb_be, self.valid_epb_be

        @property
        def shb_idb_epb(self):
            return self.shb_idb_epb_le if sys.byteorder == 'little' else self.shb_idb_epb_be

    return TestData()


def pre_test(f):
    def wrapper(*args, **kwargs):
        fobj = BytesIO()
        f.__globals__['fobj'] = fobj
        ret = f(*args, **kwargs)
        fobj.flush()
        fobj.seek(0)

        return ret
    return wrapper


class WriterTestWrap:
    """
    Decorate a writer test function with an instance of this class.

    The test will be provided with a writer object, which it should write some pkts to.

    After the test has run, the BytesIO object will be passed to a Reader,
    which will compare each pkt to the return value of the test.
    """
    def __init__(self, *args, **kwargs):
        self.args = args
        self.kwargs = kwargs

    def __call__(self, f, *args, **kwargs):
        def wrapper(*args, **kwargs):
            from .compat import BytesIO
            for little_endian in [True, False]:
                fobj = BytesIO()
                _sysle = Writer._Writer__le
                Writer._Writer__le = little_endian
                f.__globals__['writer'] = Writer(fobj, **self.kwargs.get('writer', {}))
                f.__globals__['fobj'] = fobj
                pkts = f(*args, **kwargs)
                fobj.flush()
                fobj.seek(0)

                assert pkts, "You must return the input data from the test"
                for (ts_out, pkt_out), (ts_in, pkt_in) in zip(pkts, iter(Reader(fobj))):
                    assert ts_out == ts_in
                    assert pkt_out == pkt_in

                # 'noqa' for flake8 to ignore these since writer and fobj were injected into globals
                writer.close()  # noqa
                Writer._Writer__le = _sysle
                del f.__globals__['writer']
                del f.__globals__['fobj']
        return wrapper


class PostTest:
    def __init__(self, *args, **kwargs):
        self.args = args
        self.kwargs = kwargs

    def __call__(self, f, *args, **kwargs):
        def wrapper(*args, **kwargs):
            ret = f(*args, **kwargs)
            fobj = f.__globals__['fobj']
            test_type = self.kwargs.get('test')
            if test_type == 'assertion':
                isexception = False
                try:
                    Reader(fobj)
                except Exception as e:
                    isexception = True
                    assert isinstance(e, self.kwargs['type'])
                    assert str(e) == self.kwargs['msg']
                assert isexception, "No assertion raised!"

            elif test_type == 'compare_property':
                prop = self.kwargs['property']
                reader = Reader(fobj)
                assert bytes(ret) == bytes(getattr(reader, prop))
            elif test_type == 'compare_method':
                method = self.kwargs['method']
                reader = Reader(fobj)
                comp = getattr(reader, method)()
                assert comp == ret
            else:
                raise Exception("No test type specified")
        return wrapper


@PostTest(test='assertion', type=ValueError, msg='invalid pcapng header: not a SHB')
@pre_test
def test_shb_header():
    shb = define_testdata().valid_shb_le
    shb.type = 123456666
    fobj.write(bytes(shb))  # noqa


@PostTest(test='assertion', type=ValueError, msg='unknown endianness')
@pre_test
def test_shb_bom():
    shb = define_testdata().valid_shb_le
    shb.bom = 12345666
    fobj.write(bytes(shb))  # noqa


@PostTest(test='assertion', type=ValueError, msg='unknown pcapng version 123.45')
@pre_test
def test_shb_version():
    shb = define_testdata().valid_shb_le
    shb.v_major = 123
    shb.v_minor = 45
    fobj.write(bytes(shb))  # noqa


@PostTest(test='assertion', type=ValueError, msg='IDB not found')
@pre_test
def test_no_idb():
    shb = define_testdata().valid_shb_le
    fobj.write(bytes(shb)+b'aaaa')  # noqa


@PostTest(test='compare_property', property='idb')
@pre_test
def test_idb_opt_offset():
    """Test that the timestamp offset is correctly written and read"""
    shb = define_testdata().valid_shb_le
    idb = define_testdata().valid_idb_le
    idb.opts.insert(0, PcapngOptionLE(
        code=PCAPNG_OPT_IF_TSOFFSET,
        data=struct_pack('<q', 123456666))
    )
    fobj.write(bytes(shb)+bytes(idb))  # noqa
    return idb


@PostTest(test='compare_property', property='dloff')
@pre_test
def test_idb_linktype():
    """Test that if the idb.linktype is not in dloff, dloff is set to 0"""
    shb = define_testdata().valid_shb_le
    idb = define_testdata().valid_idb_le
    idb.linktype = 3456
    fobj.write(bytes(shb)+bytes(idb))  # noqa
    return 0


def test_repr():
    """check the __repr__ method for Packet subclass.

    The __repr__ method currently includes the b'' in the string. This means that python2 and python3 will differ.
    """
    real = repr(define_testdata().valid_shb_le)

    python2 = (
        "SectionHeaderBlockLE(opts=[PcapngOptionLE(code=3, data='64-bit Windows 8.1, build 9600'),"
        " PcapngOptionLE(code=4, data='Dumpcap 1.12.7 (v1.12.7-0-g7fc8978 from master-1.12)'),"
        " PcapngOptionLE(opt_endofopt)])")
    python3 = (
        "SectionHeaderBlockLE(opts=[PcapngOptionLE(code=3, data=b'64-bit Windows 8.1, build 9600'),"
        " PcapngOptionLE(code=4, data=b'Dumpcap 1.12.7 (v1.12.7-0-g7fc8978 from master-1.12)'),"
        " PcapngOptionLE(opt_endofopt)])")

    assert real in [python2, python3]


@pre_test
def test_filter():
    buf = define_testdata().valid_pcapng
    fobj.write(buf)  # noqa
    fobj.flush()  # noqa
    fobj.seek(0)  # noqa
    reader = Reader(fobj)  # noqa
    try:
        reader.setfilter(None, None)
    except Exception as e:
        assert isinstance(e, NotImplementedError)


@PostTest(test='compare_method', method='readpkts')
@pre_test
def test_readpkts():
    fobj.write(define_testdata().valid_pcapng)  # noqa
    return define_testdata().valid_pkts


@PostTest(test='compare_method', method='next')
@pre_test
def test_next():
    fobj.write(define_testdata().valid_pcapng)  # noqa
    return define_testdata().valid_pkts[0]


@pre_test
def test_dispatch():
    fobj.write(define_testdata().valid_pcapng)  # noqa
    fobj.flush()  # noqa
    fobj.seek(0)  # noqa

    def callback(timestamp, pkt, *args):
        assert (timestamp, pkt) == define_testdata().valid_pkts[0]

    reader = Reader(fobj)  # noqa
    assert 1 == reader.dispatch(0, callback)


@pre_test
def test_loop():
    fobj.write(define_testdata().valid_pcapng)  # noqa
    fobj.flush()  # noqa
    fobj.seek(0)  # noqa

    def callback(timestamp, pkt, *args):
        assert (timestamp, pkt) == define_testdata().valid_pkts[0]

    reader = Reader(fobj)  # noqa
    reader.loop(callback)


def test_idb_opt_err():
    """Test that options end with opt_endofopt"""
    idb = define_testdata().valid_idb_le
    del idb.opts[-1]
    try:
        bytes(idb)
    except Exception as e:
        assert isinstance(e, dpkt.PackError)
        assert str(e) == 'options must end with opt_endofopt'


def test_custom_read_write():
    """Test a full pcapng file with 1 ICMP packet"""
    buf = define_testdata().valid_pcapng
    fobj = BytesIO(buf)

    # test reading
    reader = Reader(fobj)
    assert reader.snaplen == 0x40000
    assert reader.datalink() == DLT_EN10MB

    assert reader.idb.opts[0].data.decode('utf-8') == '\\Device\\NPF_{3BBF21A7-91AE-4DDB-AB2C-C782999C22D5}'
    assert reader.idb.opts[2].data.decode('utf-8') == '64-bit Windows 8.1, build 9600'

    ts, buf1 = next(iter(reader))
    assert ts == 1442984653.2108380
    assert len(buf1) == 74

    assert buf1.startswith(b'\x08\x00\x27\x96')
    assert buf1.endswith(b'FGHI')
    fobj.close()

    # test pcapng customized writing
    shb, idb, epb = define_testdata().shb_idb_epb

    fobj = BytesIO()
    writer = Writer(fobj, shb=shb, idb=idb)
    writer.writepkt(epb, ts=1442984653.210838)
    # .valid_pcapng buf was collected on a little endian system
    if sys.byteorder == 'little':
        assert fobj.getvalue() == buf
    fobj.close()

    # same with timestamps defined inside EPB
    epb.ts_high = 335971
    epb.ts_low = 195806422

    fobj = BytesIO()
    writer = Writer(fobj, shb=shb, idb=idb)
    writer.writepkt(epb)
    if sys.byteorder == 'little':
        assert fobj.getvalue() == buf
    fobj.close()


def test_multi_idb_writer():
    """Test writing multiple interface description blocks into pcapng and read it"""
    fobj = BytesIO()
    shb, idb, epb = define_testdata().shb_idb_epb

    writer = Writer(fobj, shb=shb, idb=[idb, idb])
    writer.writepkt(epb)
    fobj.flush()
    fobj.seek(0)

    Reader(fobj)
    fobj.close()


@pre_test
def test_writer_validate_instance():
    """System endianness and shb endianness should match"""
    shb = 10

    try:
        writer = Writer(fobj, shb=shb)  # noqa
    except Exception as e:
        assert isinstance(e, ValueError)
        assert str(e) == 'shb: expecting class SectionHeaderBlock'


@pre_test
def test_writepkt_epb_ts():
    """writepkt should assign ts_high/low for epb if they are 0"""
    global time
    shb, idb, epb = define_testdata().shb_idb_epb
    writer = Writer(fobj, shb=shb, idb=idb)  # noqa
    epb.ts_high = epb.ts_low = 0
    ts = 1454725786.526401
    _tmp = time

    def time():
        return ts
    writer.writepkt(epb)
    time = _tmp

    ts_high, ts_low = 338704, 3183502017
    assert epb.ts_high == ts_high
    assert epb.ts_low == ts_low


@pre_test
def test_writer_validate_le():
    """System endianness and shb endianness should match"""
    shb = define_testdata().valid_shb_be
    _sysle = Writer._Writer__le

    Writer._Writer__le = True

    try:
        writer = Writer(fobj, shb=shb)  # noqa
    except Exception as e:
        assert isinstance(e, ValueError)
        assert str(e) == 'shb: expecting class SectionHeaderBlockLE on a little-endian system'

    Writer._Writer__le = _sysle


@pre_test
def test_writer_validate_be():
    """System endianness and shb endianness should match"""
    shb = define_testdata().valid_shb_le
    _sysle = Writer._Writer__le

    Writer._Writer__le = False

    try:
        writer = Writer(fobj, shb=shb)  # noqa
    except Exception as e:
        assert isinstance(e, ValueError)
        assert str(e) == 'shb: expecting class SectionHeaderBlock on a big-endian system'

    Writer._Writer__le = _sysle


@WriterTestWrap()
def test_writepkt_no_time():
    global time
    ts, pkt = 1454725786.526401, b'foooo'
    _tmp = time

    def time():
        return ts
    writer.writepkt(pkt)  # noqa
    time = _tmp
    return [(ts, pkt)]


@WriterTestWrap(writer={'snaplen': 10})
def test_writepkt_snaplen():
    ts, pkt = 1454725786.526401, b'foooo' * 100
    writer.writepkt(pkt, ts)  # noqa
    return [(ts, pkt)]


@WriterTestWrap()
def test_writepkt_with_time():
    ts, pkt = 1454725786.526401, b'foooo'
    writer.writepkt(pkt, ts)  # noqa
    return [(ts, pkt)]


@WriterTestWrap()
def test_writepkts():
    """writing multiple packets from a list"""
    pkts = [
        (1454725786.526401, b"fooo"),
        (1454725787.526401, b"barr"),
        (3243204320.093211, b"grill"),
        (1454725789.526401, b"lol"),
    ]

    writer.writepkts(pkts)  # noqa
    return pkts


def test_pcapng_block_pack():
    assert bytes(_PcapngBlock())


def test_pcapng_block_unpack():
    block = _PcapngBlock()
    buf = b'012345678901'
    try:
        block.unpack(buf)
    except Exception as e:
        assert isinstance(e, dpkt.NeedData)


def test_epb_unpack():
    """EnhancedPacketBlock can only unpack data >64 bytes, the length of their header"""
    shb, idb, epb = define_testdata().shb_idb_epb
    buf = b'quite-long-but-not-long-enough-at-least-32'
    try:
        epb.unpack(buf)
    except Exception as e:
        assert isinstance(e, dpkt.NeedData)


def test_epb_unpack_length_mismatch():
    """Force calculated len to be 0 when unpacking epb, this should fail when unpacking"""
    shb, idb, epb = define_testdata().shb_idb_epb

    unpackme = bytes(epb)
    unpackme = unpackme[:-4] + b'\x00' * 4
    try:
        epb.unpack(unpackme)
    except Exception as e:
        assert isinstance(e, dpkt.UnpackError)
        assert str(e) == 'length fields do not match'


def test_pcapng_block_len_no_opts():
    """_PcapngBlock should return its own header __len__ if it has no opts"""
    block = _PcapngBlock()
    assert len(block) == 12


def test_reader_file_descriptor():
    """Reader has .fd and .fileno() convenience members. Compare them to the actual fobj that was passed in"""
    pcapng = define_testdata().valid_pcapng
    import tempfile
    with tempfile.TemporaryFile() as fobj:
        fobj.write(pcapng)
        fobj.seek(0)

        reader = Reader(fobj)
        assert reader.fd == fobj.fileno()
        assert reader.fileno() == fobj.fileno()


def test_posttest():
    """Check that PostTest wrapper doesn't fail silently"""
    @PostTest()
    @pre_test
    def fun():
        pass

    try:
        fun()
    except Exception as e:
        assert str(e) == 'No test type specified'<|MERGE_RESOLUTION|>--- conflicted
+++ resolved
@@ -818,7 +818,6 @@
     assert len(epb) == len(buf)
 
 
-<<<<<<< HEAD
 def test_pb():
     """Test PB with a non-ascii comment option"""
     buf = (
@@ -883,7 +882,8 @@
     # second packet is concatenated PB, pb_packet defined above
     ts, buf2 = next(iter(reader))
     assert ts == 1379281936.72595
-=======
+
+
 def test_epb_ascii_comment_option():
     """Test EPB with an ascii comment option"""
     buf = (
@@ -925,7 +925,6 @@
         EnhancedPacketBlockLE(buf)
     except Exception as e:
         assert isinstance(e, UnicodeDecodeError)
->>>>>>> e38d18d2
 
 
 def test_simple_write_read():
