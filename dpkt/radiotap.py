--- conflicted
+++ resolved
@@ -310,17 +310,11 @@
 
         # TODO: untested
         @fcs.setter
-<<<<<<< HEAD
-        def fcs(self, v): (v << _FCS_SHIFT) | (self.val & ~_FCS_MASK)
-
-    class LockQuality(dpkt.Packet):
-=======
         def fcs(self, v):
             self.val = (v << _FCS_SHIFT) | (v & ~_FCS_MASK)
 
     class LockQuality(RadiotapField):
         __alignment__ = 2
->>>>>>> 9607c13f
         __hdr__ = (
             ('val', 'H', 0),
         )
